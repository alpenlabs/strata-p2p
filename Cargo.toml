[workspace]
members = ["crates/p2p"]

default-members = ["crates/p2p"]

resolver = "3"

package.edition = "2024"
package.version = "0.1.0"

[workspace.lints]
rust.missing_debug_implementations = "warn"
rust.rust_2018_idioms = { level = "deny", priority = -1 }
rust.unreachable_pub = "deny"
rust.unused_crate_dependencies = "deny"
rust.unused_must_use = "deny"
rust.missing_docs = "deny"
rust.unsafe_op_in_unsafe_fn = "deny"
rustdoc.all = "deny"
clippy.missing_const_for_fn = "deny"
clippy.too_long_first_doc_paragraph = "warn"

[workspace.dependencies]
asynchronous-codec = { version = "0.7.0", features = ["json"] }
crossbeam-deque = "0.8.5"
dashmap = "6.1.0"
futures = "0.3.31"
libp2p = { version = "0.55.0", features = [
  "noise",
  "gossipsub",
  "tcp",
  "request-response",
  "tokio",
  "macros",
  "ping",
  "yamux",
  "identify",
<<<<<<< HEAD
  "kad",
  "serde"
=======
  "serde",
  "quic",
>>>>>>> e2b3f47c
] }
serde = { version = "1.0.219", features = ["derive"] }
serde_json = "1.0.141"
thiserror = "2.0.11"
tokio = { version = "1.42.0", default-features = false, features = [
  "macros",
  "time",
] }
tokio-util = { version = "0.7.13", default-features = false, features = ["rt"] }
tracing = { version = "0.1.41", default-features = false }
tracing-subscriber = { version = "0.3.19", features = ["env-filter"] }

[profile.test.package.proptest]
opt-level = 3

[profile.test.package.rand_chacha]
opt-level = 3<|MERGE_RESOLUTION|>--- conflicted
+++ resolved
@@ -35,13 +35,9 @@
   "ping",
   "yamux",
   "identify",
-<<<<<<< HEAD
   "kad",
-  "serde"
-=======
   "serde",
   "quic",
->>>>>>> e2b3f47c
 ] }
 serde = { version = "1.0.219", features = ["derive"] }
 serde_json = "1.0.141"
