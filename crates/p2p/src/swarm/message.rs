//! Message types for P2P protocol communication.

#[cfg(any(feature = "gossipsub", feature = "request-response", feature = "byos"))]
use std::time::{SystemTime, UNIX_EPOCH};

#[cfg(feature = "byos")]
use libp2p::PeerId;
<<<<<<< HEAD
=======
#[cfg(any(feature = "gossipsub", feature = "request-response", feature = "byos"))]
>>>>>>> b628a176
use libp2p::identity::PublicKey;
use serde::{Deserialize, Serialize};

#[cfg(any(feature = "gossipsub", feature = "request-response", feature = "byos"))]
use super::errors::{SetupError, SignedMessageError};
#[cfg(any(feature = "gossipsub", feature = "request-response", feature = "byos"))]
use crate::signer::ApplicationSigner;

#[cfg(any(feature = "gossipsub", feature = "request-response", feature = "byos"))]
pub(super) mod pubkey_serializer {
    use serde::{self, Deserializer, Serializer, de};

    use super::PublicKey;

    pub(super) fn serialize<S>(data: &PublicKey, serializer: S) -> Result<S::Ok, S::Error>
    where
        S: Serializer,
    {
        serializer.serialize_bytes(&data.encode_protobuf())
    }

    pub(super) fn deserialize<'de, D>(deserializer: D) -> Result<PublicKey, D::Error>
    where
        D: Deserializer<'de>,
    {
        let bytes: Vec<u8> = serde::Deserialize::deserialize(deserializer)?;
        PublicKey::try_decode_protobuf(&bytes)
            .map_err(|_| de::Error::custom("Failed to deserialize pubkey"))
    }
}

pub(super) mod signature_serializer {
    use serde::{self, Deserializer, Serializer, de};

    pub(super) fn serialize<S>(data: &[u8; 64], serializer: S) -> Result<S::Ok, S::Error>
    where
        S: Serializer,
    {
        serializer.serialize_bytes(data)
    }

    pub(super) fn deserialize<'de, D>(deserializer: D) -> Result<[u8; 64], D::Error>
    where
        D: Deserializer<'de>,
    {
        let bytes: Vec<u8> = serde::Deserialize::deserialize(deserializer)?;
        bytes
            .try_into()
            .map_err(|_| de::Error::custom("Signature must be exactly 64 bytes"))
    }
}

/// Protocol version for all messages.
#[derive(Debug, Clone, Copy, PartialEq, Eq, Default, Hash, Serialize, Deserialize)]
#[repr(u8)]
pub(crate) enum ProtocolVersion {
    /// Version 1 of the protocol.
    V1 = 1,

    /// Version 2 of the protocol.
    #[default]
    V2 = 2,
}

impl From<ProtocolVersion> for u8 {
    fn from(version: ProtocolVersion) -> Self {
        version as u8
    }
}

impl TryFrom<u8> for ProtocolVersion {
    type Error = &'static str;

    fn try_from(value: u8) -> Result<Self, Self::Error> {
        match value {
            1 => Ok(ProtocolVersion::V1),
            2 => Ok(ProtocolVersion::V2),
            _ => Err("Invalid protocol version"),
        }
    }
}

/// Protocol identifiers for different message types.
#[derive(Debug, Clone, Copy, PartialEq, Eq, Hash, Serialize, Deserialize)]
#[repr(u8)]
pub(crate) enum ProtocolId {
    /// Setup protocol for peer handshake.
    Setup = 1,

    /// Gossipsub protocol for pub/sub messaging.
    #[cfg(feature = "gossipsub")]
    Gossip = 2,

    /// Request-response protocol for direct communication.
    #[cfg(feature = "request-response")]
    RequestResponse = 3,
}

impl From<ProtocolId> for u8 {
    fn from(protocol: ProtocolId) -> Self {
        protocol as u8
    }
}

impl TryFrom<u8> for ProtocolId {
    type Error = &'static str;

    fn try_from(value: u8) -> Result<Self, Self::Error> {
        match value {
            1 => Ok(ProtocolId::Setup),

            #[cfg(feature = "gossipsub")]
            2 => Ok(ProtocolId::Gossip),

            #[cfg(feature = "request-response")]
            3 => Ok(ProtocolId::RequestResponse),

            _ => Err("Invalid protocol ID"),
        }
    }
}

/// Wrapper for signed messages.
#[derive(Debug, Clone, Serialize, Deserialize)]
pub struct SignedMessage {
    /// The serialized message content.
    pub message: Vec<u8>,

    /// The signature of the message.
    #[serde(with = "signature_serializer")]
    pub signature: [u8; 64],
}

impl SignedMessage {
    /// Creates a new signed message with the given signer.
    #[cfg(any(feature = "gossipsub", feature = "request-response", feature = "byos"))]
    pub(crate) fn new<T>(
        message: T,
        signer: &dyn ApplicationSigner,
        app_public_key: PublicKey,
    ) -> Result<Self, SignedMessageError>
    where
        T: Serialize,
    {
        let message_bytes =
            serde_json::to_vec(&message).map_err(|e| SignedMessageError::JsonCodec(e.into()))?;
        let signature = signer
            .sign(&message_bytes, app_public_key)
            .map_err(SignedMessageError::SignedMessageCreation)?;

        Ok(Self {
            message: message_bytes,
            signature,
        })
    }

    /// Verifies the signature of this message.
    #[cfg(any(feature = "gossipsub", feature = "request-response", feature = "byos"))]
    pub(crate) fn verify_signature(&self, app_public_key: &PublicKey) -> Result<bool, SetupError> {
        Ok(app_public_key.verify(&self.message, &self.signature))
    }

    /// Deserializes the inner message.
    #[cfg(any(feature = "gossipsub", feature = "request-response", feature = "byos"))]
    pub(crate) fn deserialize_message<T>(&self) -> Result<T, SignedMessageError>
    where
        T: for<'de> serde::Deserialize<'de>,
    {
        serde_json::from_slice(&self.message)
            .map_err(|e| SignedMessageError::DeserializationFailed(e.into()))
    }

    /// Deserializes a signed message from JSON bytes.
    #[cfg(any(feature = "gossipsub", feature = "request-response"))]
    pub(crate) fn from_json_bytes(data: &[u8]) -> Result<Self, SignedMessageError> {
        serde_json::from_slice(data)
            .map_err(|e| SignedMessageError::DeserializationFailed(e.into()))
    }
}

impl SignedMessage {
    /// Creates a new signed setup message with the given signer.
    #[cfg(feature = "byos")]
    pub(crate) fn new_signed_setup(
        app_public_key: PublicKey,
        local_transport_id: PeerId,
        remote_transport_id: PeerId,
        signer: &dyn ApplicationSigner,
    ) -> Result<Self, SignedMessageError> {
        let setup_message = SetupMessage::new(
            app_public_key.clone(),
            local_transport_id,
            remote_transport_id,
        );

        SignedMessage::new(setup_message, signer, app_public_key)
    }

    /// Creates a new signed gossipsub message with the given signer (convenience method).
    #[cfg(feature = "gossipsub")]
    pub(crate) fn new_signed_gossip(
        app_public_key: PublicKey,
        message: Vec<u8>,
        signer: &dyn ApplicationSigner,
    ) -> Result<Self, SignedMessageError> {
        let gossip_message = GossipMessage::new(app_public_key.clone(), message);

        SignedMessage::new(gossip_message, signer, app_public_key)
    }

    /// Creates a new signed request message with the given signer (convenience method).
    #[cfg(feature = "request-response")]
    pub(crate) fn new_signed_request(
        app_public_key: PublicKey,
        message: Vec<u8>,
        signer: &dyn ApplicationSigner,
    ) -> Result<Self, SignedMessageError> {
        let request_message = RequestMessage::new(app_public_key.clone(), message);

        SignedMessage::new(request_message, signer, app_public_key)
    }

    /// Creates a new signed response message with the given signer (convenience method).
    #[cfg(feature = "request-response")]
    pub(crate) fn new_signed_response(
        app_public_key: PublicKey,
        message: Vec<u8>,
        signer: &dyn ApplicationSigner,
    ) -> Result<Self, SignedMessageError> {
        let response_message = ResponseMessage::new(app_public_key.clone(), message);

        SignedMessage::new(response_message, signer, app_public_key)
    }
}

/// Setup message structure for the handshake protocol.
/// Now serialized/deserialized using JSON instead of custom binary format.
#[cfg(feature = "byos")]
#[derive(Debug, Clone, PartialEq, Serialize, Deserialize)]
#[cfg(feature = "byos")]
pub(crate) struct SetupMessage {
    /// Protocol version.
    pub version: ProtocolVersion,
    /// Protocol identifier (setup).
    pub protocol: ProtocolId,
    /// The application public key (Ed25519) - stored as bytes for serialization.
    #[serde(with = "pubkey_serializer")]
    pub app_public_key: PublicKey,
    /// Local transport ID (PeerId) - our transport ID.
    pub local_transport_id: PeerId,
    /// Remote transport ID (PeerId) - transport ID of the destination peer.
    pub remote_transport_id: PeerId,
    /// Timestamp of message creation.
    pub date: u64,
}

#[cfg(feature = "byos")]
impl SetupMessage {
    /// Creates a new setup message with the given parameters.
    pub(crate) fn new(
        app_public_key: PublicKey,
        local_transport_id: PeerId,
        remote_transport_id: PeerId,
    ) -> Self {
        let timestamp = get_timestamp();

        Self {
            version: ProtocolVersion::default(),
            protocol: ProtocolId::Setup,
            app_public_key,
            local_transport_id,
            remote_transport_id,
            date: timestamp,
        }
    }
}

/// Gossipsub message structure for the gossipsub protocol.
/// Serialized/deserialized using JSON format.
#[cfg(feature = "gossipsub")]
#[derive(Debug, Clone, PartialEq, Serialize, Deserialize)]
pub(crate) struct GossipMessage {
    /// Protocol version.
    pub version: ProtocolVersion,
    /// Protocol identifier (gossipsub).
    pub protocol: ProtocolId,
    /// Gossipsub message data
    pub message: Vec<u8>,
    /// The application public key (Ed25519).
    #[serde(with = "pubkey_serializer")]
    pub app_public_key: PublicKey,
    /// Timestamp of message creation.
    pub date: u64,
}

#[cfg(feature = "gossipsub")]
impl GossipMessage {
    /// Creates a new gossipsub message with the given parameters.
    pub(crate) fn new(app_public_key: PublicKey, message: Vec<u8>) -> Self {
        let timestamp = get_timestamp();

        Self {
            version: ProtocolVersion::default(),
            protocol: ProtocolId::Gossip,
            message,
            app_public_key,
            date: timestamp,
        }
    }
}

/// Request message structure for the request-response protocol.
/// Serialized/deserialized using JSON format.
#[cfg(feature = "request-response")]
#[derive(Debug, Clone, PartialEq, Serialize, Deserialize)]
pub(crate) struct RequestMessage {
    /// Protocol version.
    pub version: ProtocolVersion,
    /// Protocol identifier (request-response).
    pub protocol: ProtocolId,
    /// Request-response message data
    pub message: Vec<u8>,
    /// The application public key (Ed25519).
    #[serde(with = "pubkey_serializer")]
    pub app_public_key: PublicKey,
    /// Timestamp of message creation.
    pub date: u64,
}

#[cfg(feature = "request-response")]
impl RequestMessage {
    /// Creates a new request-response message with the given parameters.
    pub(crate) fn new(app_public_key: PublicKey, message: Vec<u8>) -> Self {
        let timestamp = get_timestamp();

        Self {
            version: ProtocolVersion::default(),
            protocol: ProtocolId::RequestResponse,
            message,
            app_public_key,
            date: timestamp,
        }
    }
}

/// Response message structure for the request-response protocol.
/// Serialized/deserialized using JSON format.
#[cfg(feature = "request-response")]
#[derive(Debug, Clone, PartialEq, Serialize, Deserialize)]
pub(crate) struct ResponseMessage {
    /// Protocol version.
    pub version: ProtocolVersion,
    /// Protocol identifier (request-response).
    pub protocol: ProtocolId,
    /// Response-response message data
    pub message: Vec<u8>,
    /// The application public key (Ed25519).
    #[serde(with = "pubkey_serializer")]
    pub app_public_key: PublicKey,
    /// Timestamp of message creation.
    pub date: u64,
}

#[cfg(feature = "request-response")]
impl ResponseMessage {
    /// Creates a new response message with the given parameters.
    pub(crate) fn new(app_public_key: PublicKey, message: Vec<u8>) -> Self {
        let timestamp = get_timestamp();

        Self {
            version: ProtocolVersion::default(),
            protocol: ProtocolId::RequestResponse,
            message,
            app_public_key,
            date: timestamp,
        }
    }
}

#[cfg(any(feature = "gossipsub", feature = "request-response", feature = "byos"))]
fn get_timestamp() -> u64 {
    SystemTime::now()
        .duration_since(UNIX_EPOCH)
        .unwrap()
        .as_secs()
}<|MERGE_RESOLUTION|>--- conflicted
+++ resolved
@@ -5,10 +5,7 @@
 
 #[cfg(feature = "byos")]
 use libp2p::PeerId;
-<<<<<<< HEAD
-=======
-#[cfg(any(feature = "gossipsub", feature = "request-response", feature = "byos"))]
->>>>>>> b628a176
+#[cfg(any(feature = "gossipsub", feature = "request-response", feature = "byos"))]
 use libp2p::identity::PublicKey;
 use serde::{Deserialize, Serialize};
 
