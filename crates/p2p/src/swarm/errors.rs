--- conflicted
+++ resolved
@@ -66,7 +66,6 @@
     UnexpectedStreamClose,
 }
 
-<<<<<<< HEAD
 /// Errors that can occur from using Kademlia DHT.
 #[derive(Debug, Error)]
 pub enum DHTError {
@@ -77,41 +76,22 @@
         actual: usize,
     },
 
-    /// Failed to create a signed message.
-    #[error("Failed to create signed message: {0}")]
-    SignedMessageCreation(Box<dyn error::Error + Send + Sync>),
-=======
+    /// JSON encoding/decoding error during message serialization.
+    #[error("JSON codec error: {0}")]
+    JsonCodec(Box<dyn error::Error + Send + Sync>),
+
+    /// Failed to deserialize something.
+    #[error("Deserialization failed: {0}")]
+    DeserializationFailed(Box<dyn error::Error + Send + Sync>),
+}
+
 /// Generic errors that can occur during signed message operations.
 #[derive(Debug, Error)]
 pub enum SignedMessageError {
     /// Failed to deserialize a message.
     #[error("Deserialization failed: {0}")]
     DeserializationFailed(Box<dyn error::Error + Send + Sync>),
->>>>>>> b3b862c2
 
-    /// JSON encoding/decoding error during message serialization.
-    #[error("JSON codec error: {0}")]
-    JsonCodec(Box<dyn error::Error + Send + Sync>),
-
-<<<<<<< HEAD
-    /// Stream was closed unexpectedly.
-    #[error("Stream closed unexpectedly")]
-    UnexpectedStreamClose,
-
-    /// Indicates that signature verification failed.
-    ///
-    /// This event is fired when the signature verification fails for a peer's
-    /// handshake message, indicating the connection should be dropped.
-    #[error("Signature verification failed")]
-    SignatureVerificationFailed,
-
-    /// Failed to deserialize something.
-    #[error("Deserialization failed: {0}")]
-    DeserializationFailed(Box<dyn error::Error + Send + Sync>),
-}
-
-/// Errors after which we cannot recover.
-=======
     /// Signature verification failed.
     #[error("Signature verification failed")]
     SignatureVerificationFailed,
@@ -119,10 +99,15 @@
     /// Failed to create a signed message.
     #[error("Failed to create signed message: {0}")]
     SignedMessageCreation(Box<dyn error::Error + Send + Sync>),
+
+    /// Stream was closed unexpectedly.
+    #[error("Stream closed unexpectedly")]
+    UnexpectedStreamClose,
 }
 
 /// Protocol errors.
->>>>>>> b3b862c2
+///
+/// Errors after which we cannot recover.
 #[derive(Debug, Error)]
 pub enum ProtocolError {
     /// Transport error, multiple reasons and OS-dependent.
