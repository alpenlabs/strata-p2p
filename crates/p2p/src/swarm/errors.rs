--- conflicted
+++ resolved
@@ -45,15 +45,6 @@
 
 /// Errors that can occur during the setup upgrade process.
 #[derive(Debug, Error)]
-<<<<<<< HEAD
-pub enum ValidationError {
-    /// The signature is invalid.
-    #[error("Invalid signature")]
-    InvalidSignature,
-    /// The message signer is in the signer's blacklist.
-    #[error("In signer's blacklist")]
-    InSignersBlacklist,
-=======
 pub enum SetupUpgradeError {
     /// Invalid signature size - expected 64 bytes.
     #[error("Invalid signature size: expected 64 bytes, got {actual}")]
@@ -73,7 +64,6 @@
     /// Stream was closed unexpectedly.
     #[error("Stream closed unexpectedly")]
     UnexpectedStreamClose,
->>>>>>> 7c59388c
 }
 
 /// Errors from libp2p
