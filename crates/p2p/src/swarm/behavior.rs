--- conflicted
+++ resolved
@@ -40,14 +40,11 @@
     /// Request-response model for recursive discovery of lost or skipped info.
     pub request_response: RequestResponseRawBehaviour,
 
-    /// Connect only allowed peers by peer id.
-<<<<<<< HEAD
-    pub allow_list: AllowListBehaviour<AllowedPeers>,
+    /// Blacklist behaviour
+    pub blacklist_behaviour: AllowListBehaviour<BlockedPeers>,
 
+    /// Kademlia DHT
     pub kademlia: kad::Behaviour<kad::store::MemoryStore>,
-=======
-    pub blacklist_behaviour: AllowListBehaviour<BlockedPeers>,
->>>>>>> df33935a
 }
 
 impl Behaviour {
@@ -90,12 +87,8 @@
                 [(StreamProtocol::new(protocol_name), ProtocolSupport::Full)],
                 RequestResponseConfig::default(),
             ),
-<<<<<<< HEAD
-            allow_list,
+            blacklist_behaviour,
             kademlia: kad::Behaviour::with_config(keypair.public().to_peer_id(), store, cfg),
-=======
-            blacklist_behaviour,
->>>>>>> df33935a
         }
     }
 }