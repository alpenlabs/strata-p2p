//! Request-Response [`Behaviour`] and [`NetworkBehaviour`] for the P2P protocol.

<<<<<<< HEAD
=======
#![allow(
    missing_docs,
    reason = "avoid 'missing documentation for a variant' error from deriving `NetworkBehaviour`"
)]

#[cfg(feature = "gossipsub")]
>>>>>>> b3b862c2
use std::collections::HashSet;
#[cfg(feature = "kad")]
use std::num::NonZero;

#[cfg(feature = "request-response")]
<<<<<<< HEAD
use libp2p::request_response::{
    Behaviour as RequestResponse, Config as RequestResponseConfig, ProtocolSupport,
};
=======
use libp2p::StreamProtocol;
#[cfg(feature = "request-response")]
use libp2p::request_response::{
    Behaviour as RequestResponse, Config as RequestResponseConfig, ProtocolSupport,
};
#[cfg(feature = "gossipsub")]
>>>>>>> b3b862c2
use libp2p::{
    PeerId,
    gossipsub::{
<<<<<<< HEAD
        self, Behaviour as Gossipsub, IdentityTransform, MessageAuthenticity, Sha256Topic,
        WhitelistSubscriptionFilter,
=======
        self, Behaviour as Gossipsub, IdentityTransform, MessageAuthenticity, PeerScoreParams,
        PeerScoreThresholds, TopicScoreParams, ValidationMode, WhitelistSubscriptionFilter,
>>>>>>> b3b862c2
    },
};
use libp2p::{
    identify::{Behaviour as Identify, Config},
<<<<<<< HEAD
    identity::{Keypair, PublicKey},
=======
>>>>>>> b3b862c2
    swarm::NetworkBehaviour,
};
#[cfg(feature = "kad")]
use libp2p::{kad, kad::store::MemoryStore};

<<<<<<< HEAD
use super::MAX_TRANSMIT_SIZE;
#[cfg(feature = "request-response")]
use super::codec_raw;
#[cfg(feature = "kad")]
use crate::swarm::KadProtocol;
use crate::{
    signer::ApplicationSigner,
    swarm::{GossipSubTopic, setup::behavior::SetupBehaviour},
=======
#[cfg(feature = "gossipsub")]
use super::MAX_TRANSMIT_SIZE;
#[cfg(feature = "gossipsub")]
use super::TOPIC;
#[cfg(feature = "request-response")]
use super::codec_raw;
use crate::{
    signer::ApplicationSigner,
    swarm::{Keypair, PublicKey, setup::behavior::SetupBehaviour},
>>>>>>> b3b862c2
};

/// Alias for request-response behaviour with messages serialized by using
/// homebrewed codec implementation.
#[cfg(feature = "request-response")]
<<<<<<< HEAD
type RequestResponseRawBehaviour = RequestResponse<codec_raw::Codec>;
=======
pub(crate) type RequestResponseRawBehaviour = RequestResponse<codec_raw::Codec>;
>>>>>>> b3b862c2

/// Composite behaviour which consists of other ones used by swarm in P2P
/// implementation.
#[expect(missing_debug_implementations)]
#[derive(NetworkBehaviour)]
pub struct Behaviour<S: ApplicationSigner> {
    /// Exchange application public keys before establish the connection.
    pub setup: SetupBehaviour<S>,

    /// Identification of peers, address to connect to, public keys, etc.
    pub identify: Identify,

    /// Request-response model for recursive discovery of lost or skipped info.
    #[cfg(feature = "request-response")]
    pub request_response: RequestResponseRawBehaviour,

    /// Gossipsub - pub/sub model for messages distribution.
    #[cfg(feature = "gossipsub")]
    pub gossipsub: Gossipsub<IdentityTransform, WhitelistSubscriptionFilter>,

    /// Kademlia DHT
    #[cfg(feature = "kad")]
    pub kademlia: kad::Behaviour<kad::store::MemoryStore>,
}

#[cfg(feature = "kad")]
fn configure_kademlia_behaviour(
    transport_keypair: &Keypair,
    kad_protocol_name: &Option<KadProtocol>,
) -> libp2p::kad::Behaviour<MemoryStore> {
    use crate::swarm::KadProtocol;

    let mut kad_cfg = kad::Config::new(
        kad_protocol_name
            .as_ref()
            .unwrap_or(&KadProtocol::V1)
            .clone()
            .into(),
    );

    // it is expected that there's going to be manual validation of records
    kad_cfg.set_record_filtering(kad::StoreInserts::FilterBoth);

    // it is expected that there's going to be manual filtering of peers based on their real
    // app_pk
    kad_cfg.set_kbucket_inserts(kad::BucketInserts::Manual);

    // TODO(Arniiiii): make it configurable
    kad_cfg.set_replication_factor(NonZero::new(5).unwrap());

    // maybe should be increased and give logic of quorum manually
    kad_cfg.set_caching(kad::Caching::Enabled { max_peers: 1 });

    let store = kad::store::MemoryStore::new(transport_keypair.public().to_peer_id());

    let mut kademlia_behaviour =
        kad::Behaviour::with_config(transport_keypair.public().to_peer_id(), store, kad_cfg);

    // Enable server mode for DHT
    kademlia_behaviour.set_mode(Some(kad::Mode::Server));

    kademlia_behaviour
}

/// Creates a new [`Gossipsub`] given a [`Keypair`] and scoring parameters.
///
/// # [`Gossipsub`] implementation details
///
/// Under the hood the following [`Gossipsub`] features are implemented:
///
/// - **Message Validation**: All messages are validated using
///   [permissive](ValidationMode::Permissive) validation mode
/// - **Message Authentication**: Uses author-based authentication with the peer's public key
/// - **Max Transmission Size**: Limited to 512 KB (524,288 bytes) to prevent large message attacks
/// - **`IDONTWANT` on Publish**: Enabled to reduce duplicate message forwarding overhead
/// - **Topic Subscription Filter**: Whitelisted to only allow subscription to the "bitvm2" topic
/// - **Peer Scoring**: Configurable peer scoring system to maintain network quality
/// - **Default Scoring**: If no custom scoring params provided, uses default params with the target
///   topic
///
/// # Arguments
///
/// * `keypair` - Transport keypair used for message authentication
/// * `gossipsub_score_params` - Optional peer scoring parameters for network quality management
/// * `gossipsub_score_thresholds` - Optional peer scoring thresholds for peer evaluation
///
/// # Returns
///
/// Returns a configured [`Gossipsub`] instance or an error string if configuration fails.
#[cfg(feature = "gossipsub")]
fn create_gossipsub(
    keypair: &Keypair,
    gossipsub_score_params: &Option<PeerScoreParams>,
    gossipsub_score_thresholds: &Option<PeerScoreThresholds>,
) -> Result<Gossipsub<IdentityTransform, WhitelistSubscriptionFilter>, &'static str> {
    let mut filter = HashSet::new();
    filter.insert(TOPIC.hash()); // Target topic for subscription.

    let peer_score_params = gossipsub_score_params.clone().unwrap_or_else(|| {
        let mut params = PeerScoreParams::default();
        params.topics.insert(
            TOPIC.hash(),
            TopicScoreParams {
                ..Default::default()
            },
        );
        params
    });

    let peer_score_thresholds = gossipsub_score_thresholds.clone().unwrap_or_default();

    let gossipsub = Gossipsub::new_with_subscription_filter(
        MessageAuthenticity::Author(PeerId::from_public_key(&keypair.public().clone())),
        gossipsub::ConfigBuilder::default()
            .validation_mode(ValidationMode::Permissive)
            .validate_messages()
            .max_transmit_size(MAX_TRANSMIT_SIZE)
            .idontwant_on_publish(true)
            .build()
            .expect("gossipsub config at this stage must be valid"),
        None,
        WhitelistSubscriptionFilter(filter),
    );

    match gossipsub {
        Ok(mut gossipsub) => {
            let _ = gossipsub.with_peer_score(peer_score_params, peer_score_thresholds);
            Ok(gossipsub)
        }
        Err(e) => Err(e),
    }
}

impl<S: ApplicationSigner> Behaviour<S> {
    /// Creates a new [`Behaviour`] with all configured sub-behaviors for P2P networking.
    ///
    /// # Implementation details
    ///
    /// This constructs a composite behavior that includes:
    ///
    /// - **Setup Behavior**: Exchanges application public keys before establishing connections
    /// - **Identify Protocol**: Peer identification, address discovery, and public key exchange
    /// - **Request-Response**: Recursive discovery protocol for lost or skipped information
    /// - **Gossipsub**: Pub/sub message distribution with the following features:
    ///   - [Permissive](ValidationMode::Permissive) message validation with author-based
    ///     authentication
    ///   - 512 KB max transmission size to prevent large message attacks
    ///   - `IDONTWANT` on publish to reduce duplicate forwarding overhead
    ///   - Whitelisted subscription filter for "bitvm2" topic only
    ///   - Configurable peer scoring system for network quality
    ///
    /// # Arguments
    ///
    /// * `protocol_name` - Protocol identifier used for request-response and identify protocols
    /// * `transport_keypair` - Transport keypair for network identity and message authentication
    /// * `app_public_key` - Application-level public key for setup behavior
    /// * `gossipsub_score_params` - Optional peer scoring parameters for gossipsub
    /// * `gossipsub_score_thresholds` - Optional peer scoring thresholds for gossipsub
    /// * `signer` - Application signer for setup behavior authentication
    /// # Returns
    ///
    /// Returns a configured [`Behaviour`] instance or an error string if configuration fails.
    pub fn new(
        protocol_name: &'static str,
        transport_keypair: &Keypair,
        app_public_key: &PublicKey,
        #[cfg(feature = "gossipsub")] gossipsub_score_params: &Option<PeerScoreParams>,
        #[cfg(feature = "gossipsub")] gossipsub_score_thresholds: &Option<PeerScoreThresholds>,
        signer: S,
<<<<<<< HEAD
        #[cfg(feature = "kad")] kad_protocol_name: &Option<KadProtocol>,
    ) -> Self {
        let mut filter = HashSet::new();
        filter.insert(Into::<Sha256Topic>::into(GossipSubTopic::V2).hash());

        #[cfg(feature = "kad")]
        let kademlia_behaviour = configure_kademlia_behaviour(transport_keypair, kad_protocol_name);
=======
    ) -> Result<Self, &'static str> {
        #[cfg(feature = "gossipsub")]
        let gossipsub = create_gossipsub(
            transport_keypair,
            gossipsub_score_params,
            gossipsub_score_thresholds,
        )?;
>>>>>>> b3b862c2

        Ok(Self {
            identify: Identify::new(Config::new(
                protocol_name.to_string(),
                transport_keypair.public(),
            )),
<<<<<<< HEAD
            gossipsub: Gossipsub::new_with_subscription_filter(
                MessageAuthenticity::Author(PeerId::from_public_key(&transport_keypair.public())),
                gossipsub::ConfigBuilder::default()
                    .validation_mode(gossipsub::ValidationMode::Permissive)
                    .validate_messages()
                    .max_transmit_size(MAX_TRANSMIT_SIZE)
                    // Avoids spamming the network and nodes with messages
                    .idontwant_on_publish(true)
                    .build()
                    .expect("gossipsub config at this stage must be valid"),
                None,
                WhitelistSubscriptionFilter(filter),
            )
            .unwrap(),
=======
            #[cfg(feature = "gossipsub")]
            gossipsub,
>>>>>>> b3b862c2
            #[cfg(feature = "request-response")]
            request_response: RequestResponseRawBehaviour::new(
                [(StreamProtocol::new(protocol_name), ProtocolSupport::Full)],
                RequestResponseConfig::default(),
            ),
            #[cfg(feature = "kad")]
            kademlia: kademlia_behaviour,
            setup: SetupBehaviour::new(
                app_public_key.clone(),
                transport_keypair.public().to_peer_id(),
                signer,
            ),
        })
    }
}<|MERGE_RESOLUTION|>--- conflicted
+++ resolved
@@ -1,84 +1,51 @@
 //! Request-Response [`Behaviour`] and [`NetworkBehaviour`] for the P2P protocol.
 
-<<<<<<< HEAD
-=======
 #![allow(
     missing_docs,
     reason = "avoid 'missing documentation for a variant' error from deriving `NetworkBehaviour`"
 )]
 
 #[cfg(feature = "gossipsub")]
->>>>>>> b3b862c2
 use std::collections::HashSet;
 #[cfg(feature = "kad")]
 use std::num::NonZero;
 
 #[cfg(feature = "request-response")]
-<<<<<<< HEAD
+use libp2p::StreamProtocol;
+#[cfg(feature = "request-response")]
 use libp2p::request_response::{
     Behaviour as RequestResponse, Config as RequestResponseConfig, ProtocolSupport,
 };
-=======
-use libp2p::StreamProtocol;
-#[cfg(feature = "request-response")]
-use libp2p::request_response::{
-    Behaviour as RequestResponse, Config as RequestResponseConfig, ProtocolSupport,
-};
-#[cfg(feature = "gossipsub")]
->>>>>>> b3b862c2
+#[cfg(feature = "gossipsub")]
 use libp2p::{
     PeerId,
     gossipsub::{
-<<<<<<< HEAD
-        self, Behaviour as Gossipsub, IdentityTransform, MessageAuthenticity, Sha256Topic,
-        WhitelistSubscriptionFilter,
-=======
         self, Behaviour as Gossipsub, IdentityTransform, MessageAuthenticity, PeerScoreParams,
         PeerScoreThresholds, TopicScoreParams, ValidationMode, WhitelistSubscriptionFilter,
->>>>>>> b3b862c2
     },
 };
 use libp2p::{
     identify::{Behaviour as Identify, Config},
-<<<<<<< HEAD
     identity::{Keypair, PublicKey},
-=======
->>>>>>> b3b862c2
     swarm::NetworkBehaviour,
 };
 #[cfg(feature = "kad")]
 use libp2p::{kad, kad::store::MemoryStore};
 
-<<<<<<< HEAD
+#[cfg(feature = "gossipsub")]
+use super::GossipSubTopic;
+#[cfg(feature = "gossipsub")]
 use super::MAX_TRANSMIT_SIZE;
 #[cfg(feature = "request-response")]
 use super::codec_raw;
 #[cfg(feature = "kad")]
 use crate::swarm::KadProtocol;
-use crate::{
-    signer::ApplicationSigner,
-    swarm::{GossipSubTopic, setup::behavior::SetupBehaviour},
-=======
-#[cfg(feature = "gossipsub")]
-use super::MAX_TRANSMIT_SIZE;
-#[cfg(feature = "gossipsub")]
-use super::TOPIC;
-#[cfg(feature = "request-response")]
-use super::codec_raw;
-use crate::{
-    signer::ApplicationSigner,
-    swarm::{Keypair, PublicKey, setup::behavior::SetupBehaviour},
->>>>>>> b3b862c2
-};
+use crate::{signer::ApplicationSigner, swarm::setup::behavior::SetupBehaviour};
 
 /// Alias for request-response behaviour with messages serialized by using
 /// homebrewed codec implementation.
 #[cfg(feature = "request-response")]
-<<<<<<< HEAD
-type RequestResponseRawBehaviour = RequestResponse<codec_raw::Codec>;
-=======
 pub(crate) type RequestResponseRawBehaviour = RequestResponse<codec_raw::Codec>;
->>>>>>> b3b862c2
 
 /// Composite behaviour which consists of other ones used by swarm in P2P
 /// implementation.
@@ -174,13 +141,15 @@
     gossipsub_score_params: &Option<PeerScoreParams>,
     gossipsub_score_thresholds: &Option<PeerScoreThresholds>,
 ) -> Result<Gossipsub<IdentityTransform, WhitelistSubscriptionFilter>, &'static str> {
+    use libp2p::gossipsub::Sha256Topic;
+
     let mut filter = HashSet::new();
-    filter.insert(TOPIC.hash()); // Target topic for subscription.
+    filter.insert(Into::<Sha256Topic>::into(GossipSubTopic::V2).hash()); // Target topic for subscription.
 
     let peer_score_params = gossipsub_score_params.clone().unwrap_or_else(|| {
         let mut params = PeerScoreParams::default();
         params.topics.insert(
-            TOPIC.hash(),
+            Into::<Sha256Topic>::into(GossipSubTopic::V2).hash(),
             TopicScoreParams {
                 ..Default::default()
             },
@@ -222,6 +191,7 @@
     /// - **Setup Behavior**: Exchanges application public keys before establishing connections
     /// - **Identify Protocol**: Peer identification, address discovery, and public key exchange
     /// - **Request-Response**: Recursive discovery protocol for lost or skipped information
+    /// - **Kademlia**: Mainly for distributed peer discovery.
     /// - **Gossipsub**: Pub/sub message distribution with the following features:
     ///   - [Permissive](ValidationMode::Permissive) message validation with author-based
     ///     authentication
@@ -248,48 +218,24 @@
         #[cfg(feature = "gossipsub")] gossipsub_score_params: &Option<PeerScoreParams>,
         #[cfg(feature = "gossipsub")] gossipsub_score_thresholds: &Option<PeerScoreThresholds>,
         signer: S,
-<<<<<<< HEAD
         #[cfg(feature = "kad")] kad_protocol_name: &Option<KadProtocol>,
-    ) -> Self {
-        let mut filter = HashSet::new();
-        filter.insert(Into::<Sha256Topic>::into(GossipSubTopic::V2).hash());
-
+    ) -> Result<Self, &'static str> {
         #[cfg(feature = "kad")]
         let kademlia_behaviour = configure_kademlia_behaviour(transport_keypair, kad_protocol_name);
-=======
-    ) -> Result<Self, &'static str> {
         #[cfg(feature = "gossipsub")]
         let gossipsub = create_gossipsub(
             transport_keypair,
             gossipsub_score_params,
             gossipsub_score_thresholds,
         )?;
->>>>>>> b3b862c2
 
         Ok(Self {
             identify: Identify::new(Config::new(
                 protocol_name.to_string(),
                 transport_keypair.public(),
             )),
-<<<<<<< HEAD
-            gossipsub: Gossipsub::new_with_subscription_filter(
-                MessageAuthenticity::Author(PeerId::from_public_key(&transport_keypair.public())),
-                gossipsub::ConfigBuilder::default()
-                    .validation_mode(gossipsub::ValidationMode::Permissive)
-                    .validate_messages()
-                    .max_transmit_size(MAX_TRANSMIT_SIZE)
-                    // Avoids spamming the network and nodes with messages
-                    .idontwant_on_publish(true)
-                    .build()
-                    .expect("gossipsub config at this stage must be valid"),
-                None,
-                WhitelistSubscriptionFilter(filter),
-            )
-            .unwrap(),
-=======
             #[cfg(feature = "gossipsub")]
             gossipsub,
->>>>>>> b3b862c2
             #[cfg(feature = "request-response")]
             request_response: RequestResponseRawBehaviour::new(
                 [(StreamProtocol::new(protocol_name), ProtocolSupport::Full)],
