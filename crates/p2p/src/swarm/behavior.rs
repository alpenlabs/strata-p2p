--- conflicted
+++ resolved
@@ -1,15 +1,6 @@
 //! Request-Response [`Behaviour`] and [`NetworkBehaviour`] for the P2P protocol.
 
-<<<<<<< HEAD
 use std::{collections::HashSet, num::{NonZero}};
-=======
-#![allow(
-    missing_docs,
-    reason = "avoid 'missing documentation for a variant' error from deriving `NetworkBehaviour`"
-)]
-
-use std::collections::HashSet;
->>>>>>> e2b3f47c
 
 #[cfg(feature = "request-response")]
 use libp2p::request_response::{
@@ -22,15 +13,11 @@
         WhitelistSubscriptionFilter,
     },
     identify::{Behaviour as Identify, Config},
-<<<<<<< HEAD
-    identity::Keypair,
     kad,
-=======
     identity::{Keypair, PublicKey},
     request_response::{
         Behaviour as RequestResponse, Config as RequestResponseConfig, ProtocolSupport,
     },
->>>>>>> e2b3f47c
     swarm::NetworkBehaviour,
 };
 
