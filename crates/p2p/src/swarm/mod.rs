--- conflicted
+++ resolved
@@ -28,13 +28,10 @@
 #[cfg(not(all(feature = "gossipsub", feature = "request-response", feature = "kad")))]
 use futures::future::pending;
 use handle::CommandHandle;
-<<<<<<< HEAD
-=======
 #[cfg(any(feature = "gossipsub", feature = "kad"))]
 use libp2p::StreamProtocol;
 #[cfg(any(feature = "gossipsub", feature = "request-response", feature = "byos"))]
 use libp2p::identify::Event as IdentifyEvent;
->>>>>>> e924710e
 #[cfg(feature = "byos")]
 use libp2p::identity::PublicKey;
 use libp2p::{
@@ -117,16 +114,11 @@
 #[cfg(feature = "gossipsub")]
 use crate::swarm::message::{ProtocolId, gossipsub::GossipSubProtocolVersion};
 #[cfg(feature = "byos")]
-<<<<<<< HEAD
-use crate::swarm::{dial_manager::DialManager, setup::events::SetupBehaviourEvent};
-use crate::{
+use crate::swarm::{
     commands::{Command, QueryP2PStateCommand},
     events::CommandEvent,
-=======
-use crate::swarm::{
     dial_manager::DialManager,
     setup::{events::SetupBehaviourEvent, upgrade::SETUP_PROTOCOL_NAME},
->>>>>>> e924710e
 };
 #[cfg(all(
     any(feature = "gossipsub", feature = "request-response"),
@@ -1261,10 +1253,8 @@
             }
             #[cfg(feature = "byos")]
             behavior::BehaviourEvent::Setup(event) => self.handle_setup_event(event).await,
-<<<<<<< HEAD
             #[cfg(feature = "kad")]
             BehaviourEvent::Kademlia(event) => self.handle_kademlia_event(event).await,
-=======
             #[cfg(any(feature = "gossipsub", feature = "request-response", feature = "byos"))]
             BehaviourEvent::Identify(IdentifyEvent::Received { peer_id, info, .. }) => {
                 #[cfg(feature = "gossipsub")]
@@ -1314,7 +1304,6 @@
                 }
                 Ok(())
             }
->>>>>>> e924710e
             _ => Ok(()),
         }
     }
