--- conflicted
+++ resolved
@@ -1,14 +1,17 @@
 //! Swarm implementation for P2P.
 
-#[cfg(all(feature = "byos", any(feature = "gossipsub", feature = "request-response")))]
+#[cfg(not(feature = "byos"))]
+use std::num::NonZeroU8;
+#[cfg(all(
+    feature = "byos",
+    any(feature = "gossipsub", feature = "request-response")
+))]
 use std::time::SystemTime;
 use std::{
     collections::HashSet,
     sync::Arc,
     time::{Duration, Instant},
 };
-#[cfg(not(feature = "byos"))]
-use std::num::NonZeroU8;
 
 use behavior::{Behaviour, BehaviourEvent};
 #[cfg(feature = "byos")]
@@ -18,6 +21,8 @@
 #[cfg(not(all(feature = "gossipsub", feature = "request-response")))]
 use futures::future::pending;
 use handle::CommandHandle;
+#[cfg(feature = "byos")]
+use libp2p::identity::PublicKey;
 use libp2p::{
     Multiaddr, PeerId, Swarm, SwarmBuilder, Transport,
     core::{ConnectedPoint, muxing::StreamMuxerBox, transport::MemoryTransport},
@@ -26,8 +31,6 @@
     swarm::{NetworkBehaviour, SwarmEvent, dial_opts::DialOpts},
     yamux,
 };
-#[cfg(feature = "byos")]
-use libp2p::identity::PublicKey;
 use tokio::{sync::mpsc, time::timeout};
 use tokio_util::sync::CancellationToken;
 #[cfg(any(feature = "gossipsub", feature = "request-response"))]
@@ -35,9 +38,7 @@
 use tracing::{debug, error, info, trace, warn};
 #[cfg(feature = "gossipsub")]
 use {
-    crate::{
-        commands::GossipCommand, events::GossipEvent,
-    },
+    crate::{commands::GossipCommand, events::GossipEvent},
     handle::GossipHandle,
     libp2p::gossipsub::{
         Event as GossipsubEvent, Message, MessageAcceptance, MessageId, PeerScoreParams,
@@ -59,33 +60,36 @@
     tokio::sync::oneshot,
 };
 
+#[cfg(feature = "request-response")]
+use crate::score_manager::DEFAULT_REQ_RESP_APP_SCORE;
+#[cfg(not(feature = "byos"))]
+use crate::signer::TransportKeypairSigner;
+#[cfg(any(feature = "gossipsub", feature = "request-response"))]
+use crate::swarm::message::SignedMessage;
+#[cfg(feature = "byos")]
+use crate::swarm::{dial_manager::DialManager, setup::events::SetupBehaviourEvent};
 use crate::{
     commands::{Command, QueryP2PStateCommand},
     signer::ApplicationSigner,
 };
-#[cfg(feature = "byos")]
-use crate::swarm::{dial_manager::DialManager, setup::events::SetupBehaviourEvent};
-#[cfg(all(feature = "byos", any(feature = "gossipsub", feature = "request-response")))]
+#[cfg(feature = "gossipsub")]
+use crate::{score_manager::DEFAULT_GOSSIP_APP_SCORE, swarm::message::GossipMessage};
+#[cfg(all(
+    feature = "byos",
+    any(feature = "gossipsub", feature = "request-response")
+))]
+use crate::{
+    score_manager::PeerScore,
+    validator::{DEFAULT_BAN_PERIOD, Message as MessageType, PenaltyType},
+};
+#[cfg(all(
+    feature = "byos",
+    any(feature = "gossipsub", feature = "request-response")
+))]
 use crate::{
     score_manager::ScoreManager,
     validator::{DefaultP2PValidator, PenaltyPeerStorage, Validator},
 };
-#[cfg(not(feature = "byos"))]
-use crate::signer::TransportKeypairSigner;
-#[cfg(all(feature = "byos", any(feature = "gossipsub", feature = "request-response")))]
-use crate::{
-    score_manager::PeerScore,
-    validator::{DEFAULT_BAN_PERIOD, Message as MessageType, PenaltyType},
-};
-#[cfg(any(feature = "gossipsub", feature = "request-response"))]
-use crate::swarm::message::SignedMessage;
-#[cfg(feature = "gossipsub")]
-use crate::{
-    score_manager::DEFAULT_GOSSIP_APP_SCORE,
-    swarm::message::GossipMessage,
-};
-#[cfg(feature = "request-response")]
-use crate::score_manager::DEFAULT_REQ_RESP_APP_SCORE;
 
 pub mod behavior;
 mod codec_raw;
@@ -276,12 +280,7 @@
     allowlist: HashSet<PublicKey>,
 
     /// Application signer for signing setup messages.
-<<<<<<< HEAD
-=======
-    #[cfg(
-        any(feature = "byos", feature = "gossipsub", feature = "request-response")
-    )]
->>>>>>> 90cf69f5
+    #[cfg(any(feature = "byos", feature = "gossipsub", feature = "request-response"))]
     signer: Arc<dyn ApplicationSigner>,
 
     /// Manages dial sequences and address queues for multiaddress connections.
@@ -289,26 +288,16 @@
     #[cfg(feature = "byos")]
     dial_manager: DialManager,
 
-<<<<<<< HEAD
     /// Score manager.
     #[cfg(not(feature = "byos"))]
-=======
-    /// Score manager. Only used when BYOS feature is enabled.
-    #[cfg(all(feature = "byos", any(feature = "gossipsub", feature = "request-response")))]
->>>>>>> 90cf69f5
     score_manager: ScoreManager,
 
     /// Storage with penalty for peer's penalty. Only used when BYOS feature is enabled.
-    #[cfg(all(feature = "byos", any(feature = "gossipsub", feature = "request-response")))]
+    #[cfg(not(feature = "byos"))]
     peer_penalty_storage: PenaltyPeerStorage,
 
-<<<<<<< HEAD
     /// Manages message validation and penalty logic.
     #[cfg(not(feature = "byos"))]
-=======
-    /// Manages message validation and penalty logic. Only used when BYOS feature is enabled.
-    #[cfg(all(feature = "byos", any(feature = "gossipsub", feature = "request-response")))]
->>>>>>> 90cf69f5
     validator: Box<dyn Validator>,
 }
 
@@ -342,18 +331,10 @@
             .command_buffer_size
             .unwrap_or(DEFAULT_COMMAND_BUFFER_SIZE);
         let (cmds_tx, cmds_rx) = mpsc::channel(command_buffer_size);
-<<<<<<< HEAD
 
         #[cfg(not(feature = "byos"))]
         let score_manager = ScoreManager::new();
         #[cfg(not(feature = "byos"))]
-=======
-        
-        // BYOS-specific components
-        #[cfg(all(feature = "byos", any(feature = "gossipsub", feature = "request-response")))]
-        let score_manager = ScoreManager::new();
-        #[cfg(all(feature = "byos", any(feature = "gossipsub", feature = "request-response")))]
->>>>>>> 90cf69f5
         let peer_penalty_storage = PenaltyPeerStorage::new();
 
         // Create signer - either provided (BYOS) or transport keypair signer (non-BYOS)
@@ -400,14 +381,8 @@
             (gossip_events_tx, gossip_cmds_tx, gossip_cmds_rx)
         };
 
-<<<<<<< HEAD
         #[cfg(not(feature = "byos"))]
         let validator = validator.unwrap_or_else(|| Box::new(DefaultP2PValidator::default()));
-=======
-        // Validator setup (only for BYOS)
-        #[cfg(all(feature = "byos", any(feature = "gossipsub", feature = "request-response")))]
-        let validator = validator.unwrap_or_else(|| Box::new(DefaultP2PValidator));
->>>>>>> 90cf69f5
 
         let p2p = P2P {
             swarm,
@@ -430,19 +405,11 @@
             signer,
             #[cfg(feature = "byos")]
             dial_manager: DialManager::new(),
-<<<<<<< HEAD
             #[cfg(not(feature = "byos"))]
-=======
-            #[cfg(all(feature = "byos", any(feature = "gossipsub", feature = "request-response")))]
->>>>>>> 90cf69f5
             score_manager,
-            #[cfg(all(feature = "byos", any(feature = "gossipsub", feature = "request-response")))]
+            #[cfg(not(feature = "byos"))]
             peer_penalty_storage,
-<<<<<<< HEAD
             #[cfg(not(feature = "byos"))]
-=======
-            #[cfg(all(feature = "byos", any(feature = "gossipsub", feature = "request-response")))]
->>>>>>> 90cf69f5
             validator,
         };
 
@@ -732,15 +699,9 @@
         }
     }
 
-<<<<<<< HEAD
     // Apply penalties for peer
-    #[cfg(any(feature = "gossipsub", feature = "request-response"))]
+    #[cfg(not(feature = "byos"))]
     async fn apply_penalty(&mut self, peer_id: &PeerId, penalty: PenaltyType) {
-=======
-    // Apply penalties for peer (only for BYOS)
-    #[cfg(all(feature = "byos", any(feature = "gossipsub", feature = "request-response")))]
-    async fn apply_penalty(&mut self, app_public_key: &PublicKey, penalty: PenaltyType) {
->>>>>>> 90cf69f5
         match penalty {
             PenaltyType::Ignore => (),
             PenaltyType::MuteGossip(time_amount) => {
@@ -792,13 +753,8 @@
         }
     }
 
-<<<<<<< HEAD
-    #[cfg(any(feature = "gossipsub", feature = "request-response"))]
+    #[cfg(not(feature = "byos"))]
     fn get_all_scores(&self, peer_id: &PeerId) -> PeerScore {
-=======
-    #[cfg(all(feature = "byos", any(feature = "gossipsub", feature = "request-response")))]
-    fn get_all_scores(&self, app_public_key: &PublicKey) -> PeerScore {
->>>>>>> 90cf69f5
         #[cfg(feature = "gossipsub")]
         let (gossipsub_internal_score, gossipsub_app_score) = {
             let internal_score = self
@@ -956,7 +912,7 @@
     ) -> P2PResult<()> {
         trace!(?message.data, "Got message");
 
-<<<<<<< HEAD
+        #[cfg(not(feature = "byos"))]
         if self
             .peer_penalty_storage
             .is_gossip_muted(&propagation_source)
@@ -965,30 +921,6 @@
                 %propagation_source, "Peer is muted for Gossipsub"
             );
             return Ok(());
-=======
-        // Score/penalty logic for gossipsub (only for BYOS)
-        #[cfg(feature = "byos")]
-        {
-            let app_public_key = match self
-                .swarm
-                .behaviour()
-                .setup
-                .get_app_public_key_by_transport_id(&propagation_source)
-            {
-                Some(key) => key,
-                None => {
-                    warn!(%propagation_source, "No app public key found for peer");
-                    return Ok(());
-                }
-            };
-
-            if self.peer_penalty_storage.is_gossip_muted(&app_public_key) {
-                warn!(
-                    %propagation_source, "Peer is muted for Gossipsub"
-                );
-                return Ok(());
-            }
->>>>>>> 90cf69f5
         }
 
         let signed_message = match SignedMessage::from_json_bytes(&message.data) {
@@ -1072,63 +1004,21 @@
 
         info!(%propagation_source, "Verified signed gossipsub message");
 
-<<<<<<< HEAD
-        let old_app_score = self
-            .score_manager
-            .get_gossipsub_app_score(&propagation_source)
-            .unwrap_or(DEFAULT_GOSSIP_APP_SCORE);
-
-        let updated_score = self.validator.validate_msg(
-            &MessageType::Gossipsub(gossip_message.message.clone()),
-            old_app_score,
-        );
-
-        self.score_manager
-            .update_gossipsub_app_score(&propagation_source, updated_score);
-
-        let PeerScore {
-            gossipsub_app_score,
-            req_resp_app_score,
-            gossipsub_internal_score,
-        } = self.get_all_scores(&propagation_source);
-
-        if let Some(penalty) = self.validator.get_penalty(
-            &MessageType::Gossipsub(gossip_message.message.clone()),
-            gossipsub_internal_score,
-            gossipsub_app_score,
-            req_resp_app_score,
-        ) {
-            self.apply_penalty(&propagation_source, penalty).await;
-            return Ok(());
-=======
-        // Scoring and penalty logic (only for BYOS)
-        #[cfg(all(feature = "byos", any(feature = "gossipsub", feature = "request-response")))]
+        #[cfg(not(feature = "byos"))]
         {
-            let app_public_key = self
-                .swarm
-                .behaviour()
-                .setup
-                .get_app_public_key_by_transport_id(&propagation_source)
-                .unwrap(); // We already checked this above
-
             let old_app_score = self
                 .score_manager
-                .get_gossipsub_app_score(&app_public_key)
+                .get_gossipsub_app_score(&propagation_source)
                 .unwrap_or(DEFAULT_GOSSIP_APP_SCORE);
 
-            let updated_score = self.validator.validate_msg(
-                &MessageType::Gossipsub(gossip_message.message.clone()),
-                old_app_score,
-            );
-
             self.score_manager
-                .update_gossipsub_app_score(&app_public_key, updated_score);
+                .update_gossipsub_app_score(&propagation_source, updated_score);
 
             let PeerScore {
                 gossipsub_app_score,
                 req_resp_app_score,
                 gossipsub_internal_score,
-            } = self.get_all_scores(&app_public_key);
+            } = self.get_all_scores(&propagation_source);
 
             if let Some(penalty) = self.validator.get_penalty(
                 &MessageType::Gossipsub(gossip_message.message.clone()),
@@ -1136,10 +1026,9 @@
                 gossipsub_app_score,
                 req_resp_app_score,
             ) {
-                self.apply_penalty(&app_public_key, penalty).await;
+                self.apply_penalty(&propagation_source, penalty).await;
                 return Ok(());
             }
->>>>>>> 90cf69f5
         }
 
         self.swarm
@@ -1184,8 +1073,9 @@
                         return Ok(());
                     }
 
-                    addresses
-                        .sort_by_key(|addr| !addr.protocol_stack().any(|proto| proto.contains("quic")));
+                    addresses.sort_by_key(|addr| {
+                        !addr.protocol_stack().any(|proto| proto.contains("quic"))
+                    });
 
                     let mut queue = Queue::from_iter(addresses.into_iter());
 
@@ -1207,10 +1097,12 @@
                         return Ok(());
                     }
 
-                    addresses
-                        .sort_by_key(|addr| !addr.protocol_stack().any(|proto| proto.contains("quic")));
-
-                    // Build dial options with override_dial_concurrency_factor(1) to dial addresses sequentially
+                    addresses.sort_by_key(|addr| {
+                        !addr.protocol_stack().any(|proto| proto.contains("quic"))
+                    });
+
+                    // Build dial options with override_dial_concurrency_factor(1) to dial addresses
+                    // sequentially
                     let dial_opts = DialOpts::peer_id(transport_id)
                         .addresses(addresses)
                         .override_dial_concurrency_factor(NonZeroU8::new(1).unwrap())
@@ -1451,17 +1343,15 @@
         };
 
         // Create and serialize signed message
-        let signed_request_message = match SignedMessage::new_signed_request(
-            app_public_key,
-            cmd.data,
-            self.signer.as_ref(),
-        ) {
-            Ok(signed_msg) => signed_msg,
-            Err(e) => {
-                error!(?e, "Failed to create signed request message");
-                return Ok(());
-            }
-        };
+        let signed_request_message =
+            match SignedMessage::new_signed_request(app_public_key, cmd.data, self.signer.as_ref())
+            {
+                Ok(signed_msg) => signed_msg,
+                Err(e) => {
+                    error!(?e, "Failed to create signed request message");
+                    return Ok(());
+                }
+            };
 
         let signed_request_message_data = match serde_json::to_vec(&signed_request_message) {
             Ok(data) => data,
@@ -1485,7 +1375,9 @@
             }
             None => {
                 #[cfg(feature = "byos")]
-                error!("Logic error: Request response is attempted on a peer we haven't done Setup yet.");
+                error!(
+                    "Logic error: Request response is attempted on a peer we haven't done Setup yet."
+                );
             }
         }
 
@@ -1547,9 +1439,6 @@
             .config
             .channel_timeout
             .unwrap_or(DEFAULT_CHANNEL_TIMEOUT);
-<<<<<<< HEAD
-
-=======
         // App public key lookup (only for BYOS)
         #[cfg(feature = "byos")]
         let app_public_key = match self
@@ -1564,25 +1453,15 @@
                 return Ok(());
             }
         };
->>>>>>> 90cf69f5
         match msg {
             request_response::Message::Request {
                 request, channel, ..
             } => {
-<<<<<<< HEAD
                 // Score/penalty logic for request
+                #[cfg(not(feature = "byos"))]
                 if self.peer_penalty_storage.is_req_resp_muted(&peer_id) {
                     warn!(%peer_id, "Peer is muted for request/response");
                     return Ok(());
-=======
-                // Score/penalty logic for request (only for BYOS)
-                #[cfg(feature = "byos")]
-                {
-                    if self.peer_penalty_storage.is_req_resp_muted(&app_public_key) {
-                        warn!(%peer_id, "Peer is muted for request/response");
-                        return Ok(());
-                    }
->>>>>>> 90cf69f5
                 }
 
                 let signed_message = match SignedMessage::from_json_bytes(&request) {
@@ -1614,53 +1493,26 @@
                     return Ok(());
                 }
 
-<<<<<<< HEAD
-                let old_app_score = self
-                    .score_manager
-                    .get_req_resp_score(&peer_id)
-                    .unwrap_or(DEFAULT_REQ_RESP_APP_SCORE);
-=======
-                // Scoring and penalty logic (only for BYOS)
-                #[cfg(all(feature = "byos", any(feature = "gossipsub", feature = "request-response")))]
+                #[cfg(not(feature = "byos"))]
                 {
                     let old_app_score = self
                         .score_manager
-                        .get_req_resp_score(&app_public_key)
+                        .get_req_resp_score(&peer_id)
                         .unwrap_or(DEFAULT_REQ_RESP_APP_SCORE);
->>>>>>> 90cf69f5
 
                     let updated_score = self.validator.validate_msg(
                         &MessageType::Request(request.message.clone()),
                         old_app_score,
                     );
 
-<<<<<<< HEAD
-                self.score_manager
-                    .update_req_resp_app_score(&peer_id, updated_score);
-
-                let PeerScore {
-                    gossipsub_internal_score,
-                    gossipsub_app_score,
-                    req_resp_app_score,
-                } = self.get_all_scores(&peer_id);
-
-                if let Some(penalty) = self.validator.get_penalty(
-                    &MessageType::Request(request.message.clone()),
-                    gossipsub_internal_score,
-                    gossipsub_app_score,
-                    req_resp_app_score,
-                ) {
-                    self.apply_penalty(&peer_id, penalty).await;
-                    return Ok(());
-=======
                     self.score_manager
-                        .update_req_resp_app_score(&app_public_key, updated_score);
+                        .update_req_resp_app_score(&peer_id, updated_score);
 
                     let PeerScore {
                         gossipsub_internal_score,
                         gossipsub_app_score,
                         req_resp_app_score,
-                    } = self.get_all_scores(&app_public_key);
+                    } = self.get_all_scores(&peer_id);
 
                     if let Some(penalty) = self.validator.get_penalty(
                         &MessageType::Request(request.message.clone()),
@@ -1668,10 +1520,9 @@
                         gossipsub_app_score,
                         req_resp_app_score,
                     ) {
-                        self.apply_penalty(&app_public_key, penalty).await;
+                        self.apply_penalty(&peer_id, penalty).await;
                         return Ok(());
                     }
->>>>>>> 90cf69f5
                 }
 
                 let (tx, rx) = oneshot::channel();
@@ -1748,20 +1599,11 @@
                 Ok(())
             }
             request_response::Message::Response { response, .. } => {
-<<<<<<< HEAD
                 // Score/penalty logic for response
+                #[cfg(not(feature = "byos"))]
                 if self.peer_penalty_storage.is_req_resp_muted(&peer_id) {
                     warn!(%peer_id, "Peer is muted for request/response");
                     return Ok(());
-=======
-                // Score/penalty logic for response (only for BYOS)
-                #[cfg(feature = "byos")]
-                {
-                    if self.peer_penalty_storage.is_req_resp_muted(&app_public_key) {
-                        warn!(%peer_id, "Peer is muted for request/response");
-                        return Ok(());
-                    }
->>>>>>> 90cf69f5
                 }
 
                 let signed_response_message = match SignedMessage::from_json_bytes(&response) {
@@ -1795,53 +1637,26 @@
                     return Ok(());
                 }
 
-<<<<<<< HEAD
-                let old_app_score = self
-                    .score_manager
-                    .get_req_resp_score(&peer_id)
-                    .unwrap_or(DEFAULT_REQ_RESP_APP_SCORE);
-=======
-                // Scoring and penalty logic (only for BYOS)
-                #[cfg(all(feature = "byos", any(feature = "gossipsub", feature = "request-response")))]
+                #[cfg(not(feature = "byos"))]
                 {
                     let old_app_score = self
                         .score_manager
-                        .get_req_resp_score(&app_public_key)
+                        .get_req_resp_score(&peer_id)
                         .unwrap_or(DEFAULT_REQ_RESP_APP_SCORE);
->>>>>>> 90cf69f5
 
                     let updated_score = self.validator.validate_msg(
                         &MessageType::Response(response.message.clone()),
                         old_app_score,
                     );
 
-<<<<<<< HEAD
-                self.score_manager
-                    .update_req_resp_app_score(&peer_id, updated_score);
-
-                let PeerScore {
-                    gossipsub_internal_score,
-                    gossipsub_app_score,
-                    req_resp_app_score,
-                } = self.get_all_scores(&peer_id);
-
-                if let Some(penalty) = self.validator.get_penalty(
-                    &MessageType::Response(response.message.clone()),
-                    gossipsub_internal_score,
-                    gossipsub_app_score,
-                    req_resp_app_score,
-                ) {
-                    self.apply_penalty(&peer_id, penalty).await;
-                    return Ok(());
-=======
                     self.score_manager
-                        .update_req_resp_app_score(&app_public_key, updated_score);
+                        .update_req_resp_app_score(&peer_id, updated_score);
 
                     let PeerScore {
                         gossipsub_internal_score,
                         gossipsub_app_score,
                         req_resp_app_score,
-                    } = self.get_all_scores(&app_public_key);
+                    } = self.get_all_scores(&peer_id);
 
                     if let Some(penalty) = self.validator.get_penalty(
                         &MessageType::Response(response.message.clone()),
@@ -1849,10 +1664,9 @@
                         gossipsub_app_score,
                         req_resp_app_score,
                     ) {
-                        self.apply_penalty(&app_public_key, penalty).await;
+                        self.apply_penalty(&peer_id, penalty).await;
                         return Ok(());
                     }
->>>>>>> 90cf69f5
                 }
 
                 let event = ReqRespEvent::ReceivedResponse(response.message.clone());
@@ -1882,12 +1696,6 @@
                 transport_id: peer_id,
                 app_public_key,
             } => {
-                if self.peer_penalty_storage.is_banned(&peer_id) {
-                    info!(%peer_id, "Received app public key from banned peer. Disconnecting.");
-                    let _ = self.swarm.disconnect_peer_id(peer_id);
-                    return Ok(());
-                }
-
                 if self.allowlist.contains(&app_public_key) {
                     info!(%peer_id, "Received app public key from peer");
                     trace!(%peer_id, ?app_public_key, "App public key details");
