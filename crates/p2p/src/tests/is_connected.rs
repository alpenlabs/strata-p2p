--- conflicted
+++ resolved
@@ -12,18 +12,14 @@
 use super::common::Setup;
 use crate::{
     commands::{Command, QueryP2PStateCommand},
-<<<<<<< HEAD
     tests::common::{
         MULTIADDR_MEMORY_ID_OFFSET_TEST_IS_CONNECTED,
         MULTIADDR_MEMORY_ID_OFFSET_TEST_MANUALLY_GET_ALL_PEERS,
+init_tracing,
     },
-=======
-    tests::common::init_tracing,
->>>>>>> 7c59388c
 };
 
 #[tokio::test(flavor = "multi_thread", worker_threads = 2)]
-#[traced_test]
 async fn test_is_connected() -> anyhow::Result<()> {
     init_tracing();
     // Set up two connected user_handles
@@ -80,14 +76,9 @@
 
 /// Tests the gossip protocol in an all to all connected network with multiple IDs.
 #[tokio::test(flavor = "multi_thread", worker_threads = 1)]
-#[traced_test]
 async fn test_manually_get_all_peers() -> anyhow::Result<()> {
-<<<<<<< HEAD
-    const USERS_NUM: usize = 10;
-=======
     init_tracing();
     const USERS_NUM: usize = 6;
->>>>>>> 7c59388c
 
     info!("Setupping users");
     let Setup {
