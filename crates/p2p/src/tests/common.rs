--- conflicted
+++ resolved
@@ -3,20 +3,13 @@
 use std::{sync::Once, time::Duration};
 
 use futures::future::join_all;
-<<<<<<< HEAD
-use libp2p::{Multiaddr, PeerId, StreamProtocol, build_multiaddr, identity::Keypair};
+use libp2p::{
+    Multiaddr, PeerId, build_multiaddr, StreamProtocol,
+    identity::{Keypair, PublicKey},
+};
 use tokio_util::{sync::CancellationToken, task::TaskTracker};
 use tracing::{debug, trace};
-=======
-use libp2p::{
-    Multiaddr, PeerId, build_multiaddr,
-    identity::{Keypair, PublicKey},
-};
-use rand::Rng;
-use tokio_util::{sync::CancellationToken, task::TaskTracker};
-use tracing::debug;
 use tracing_subscriber::{EnvFilter, fmt, layer::SubscriberExt, util::SubscriberInitExt};
->>>>>>> 7c59388c
 
 #[cfg(feature = "request-response")]
 use crate::swarm::handle::ReqRespHandle;
@@ -28,16 +21,12 @@
     },
 };
 
-<<<<<<< HEAD
 pub(crate) const MULTIADDR_MEMORY_ID_OFFSET_GOSSIP_BASIC: u64 = 120;
 pub(crate) const MULTIADDR_MEMORY_ID_OFFSET_TEST_IS_CONNECTED: u64 = 150;
 pub(crate) const MULTIADDR_MEMORY_ID_OFFSET_GOSSIP_NEW_USER: u64 = 200;
 pub(crate) const MULTIADDR_MEMORY_ID_OFFSET_REQUEST_RESPONSE_BASIC: u64 = 300;
 pub(crate) const MULTIADDR_MEMORY_ID_OFFSET_TEST_MANUALLY_GET_ALL_PEERS: u64 = 500;
 
-pub(crate) struct User {
-    pub(crate) p2p: P2P,
-=======
 /// Only attempt to start tracing once
 ///
 /// it is needed for supporting plain `cargo test`
@@ -80,7 +69,6 @@
 
 pub(crate) struct User<S: ApplicationSigner = MockApplicationSigner> {
     pub(crate) p2p: P2P<S>,
->>>>>>> 7c59388c
     pub(crate) gossip: GossipHandle,
     #[cfg(feature = "request-response")]
     pub(crate) reqresp: ReqRespHandle,
@@ -91,12 +79,8 @@
 
 impl<S: ApplicationSigner> User<S> {
     pub(crate) fn new(
-<<<<<<< HEAD
-        keypair: Keypair,
-=======
         app_keypair: Keypair,
         transport_keypair: Keypair,
->>>>>>> 7c59388c
         connect_to: Vec<Multiaddr>,
         local_addr: Multiaddr,
         allowlist: Vec<PublicKey>,
@@ -115,11 +99,8 @@
             connection_check_interval: None,
             listening_addr: local_addr,
             connect_to,
-<<<<<<< HEAD
             kad_protocol_name: Some(StreamProtocol::new("/ipfs/kad_strata-p2p/0.0.1")),
-=======
             #[cfg(feature = "request-response")]
->>>>>>> 7c59388c
             channel_timeout: None,
         };
 
@@ -172,19 +153,13 @@
 impl Setup {
     /// Spawn `n` users that are connected "all-to-all" with handles to them, task tracker
     /// to stop control async tasks they are spawned in.
-<<<<<<< HEAD
     pub(crate) async fn all_to_all(n: usize, offset: u64) -> anyhow::Result<Self> {
-        let (keypairs, _peer_ids, multiaddresses) =
-            Self::setup_keys_ids_addrs_of_n_users(n, offset);
-=======
-    pub(crate) async fn all_to_all(n: usize) -> anyhow::Result<Self> {
         let SetupInitialData {
             app_keypairs,
             transport_keypairs,
             peer_ids,
             multiaddresses,
-        } = Self::setup_keys_ids_addrs_of_n_users(n);
->>>>>>> 7c59388c
+        } = Self::setup_keys_ids_addrs_of_n_users(n, offset);
 
         let cancel = CancellationToken::new();
         let mut users = Vec::new();
@@ -197,13 +172,6 @@
         {
             let mut other_addrs = multiaddresses.clone();
             other_addrs.remove(idx);
-<<<<<<< HEAD
-            // let mut other_peerids = peer_ids.clone();
-            // other_peerids.remove(idx);
-
-            let user = User::new(
-                keypair.clone(),
-=======
             let mut other_peerids = peer_ids.clone();
             other_peerids.remove(idx);
             let mut other_app_pk = app_keypairs
@@ -215,7 +183,6 @@
             let user = User::new(
                 app_keypair.clone(),
                 transport_keypair.clone(),
->>>>>>> 7c59388c
                 other_addrs,
                 addr.clone(),
                 other_app_pk,
@@ -239,18 +206,13 @@
 
     /// Create `n` random keypairs, transport ids from them and sequential in-memory
     /// addresses.
-<<<<<<< HEAD
     /// If offset is 1234567890, then addresses will be /memory/1234567890 for n=1, for n=2
     /// /memory/1234567890 and /memory/1234567891 and so on.
     fn setup_keys_ids_addrs_of_n_users(
         n: usize,
         offset: u64,
-    ) -> (Vec<Keypair>, Vec<PeerId>, Vec<libp2p::Multiaddr>) {
-        let keypairs = (0..n)
-=======
-    fn setup_keys_ids_addrs_of_n_users(n: usize) -> SetupInitialData {
+    )  -> SetupInitialData {
         let app_keypairs = (0..n)
->>>>>>> 7c59388c
             .map(|_| Keypair::generate_ed25519())
             .collect::<Vec<_>>();
 
@@ -269,24 +231,7 @@
             .map(|key| PeerId::from_public_key(&key.clone().public()))
             .collect::<Vec<_>>();
 
-<<<<<<< HEAD
         let multiaddresses = (offset..(offset + u64::try_from(keypairs.len()).unwrap()))
-=======
-        // This allows multiple tests to not overlap multiaddresses in most cases. Unreliable but
-        // works.
-        let mut rng = rand::rng();
-        let mut multiaddr_base = rng.random::<u64>();
-        loop {
-            if multiaddr_base > u64::MAX - u64::try_from(n).unwrap() - 1 {
-                multiaddr_base = rng.random::<u64>();
-            } else {
-                break;
-            };
-        }
-
-        let multiaddresses = (multiaddr_base
-            ..(multiaddr_base + u64::try_from(transport_keypairs.len()).unwrap()))
->>>>>>> 7c59388c
             .map(|idx| build_multiaddr!(Memory(idx)))
             .collect::<Vec<_>>();
 
@@ -301,11 +246,7 @@
     /// Wait until all users established connections with other users,
     /// and then spawn [`P2P::listen`]s in separate tasks using [`TaskTracker`].
     async fn start_users(mut users: Vec<User>) -> (Vec<UserHandle>, TaskTracker) {
-<<<<<<< HEAD
         trace!("waiting until all of them established connections and subscriptions");
-=======
-        // wait until all of them established connections and subscriptions
->>>>>>> 7c59388c
         join_all(
             users
                 .iter_mut()
