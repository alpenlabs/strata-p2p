--- conflicted
+++ resolved
@@ -47,11 +47,8 @@
             connection_check_interval: None,
             listening_addr: local_addr,
             connect_to,
-<<<<<<< HEAD
             kad_protocol_name: Some(StreamProtocol::new("/ipfs/kad_strata-p2p/0.0.1")),
-=======
             channel_timeout: None,
->>>>>>> 13be5bac
         };
 
         let swarm = swarm::with_inmemory_transport(&config)?;
@@ -153,10 +150,7 @@
     /// Wait until all users established connections with other users,
     /// and then spawn [`P2P::listen`]s in separate tasks using [`TaskTracker`].
     async fn start_users(mut users: Vec<User>) -> (Vec<UserHandle>, TaskTracker) {
-<<<<<<< HEAD
         trace!("waiting until all of them established connections and subscriptions");
-=======
->>>>>>> 13be5bac
         join_all(
             users
                 .iter_mut()
