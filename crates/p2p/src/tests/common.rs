//! Helper functions for the P2P tests.

use std::{sync::Once, time::Duration};

use futures::future::join_all;
use libp2p::{
    Multiaddr, PeerId, build_multiaddr,
    identity::{Keypair, PublicKey},
};
use tokio_util::{sync::CancellationToken, task::TaskTracker};
use tracing::{debug, trace};
use tracing_subscriber::{EnvFilter, fmt, layer::SubscriberExt, util::SubscriberInitExt};

#[cfg(feature = "kad")]
use crate::swarm::KadProtocol;
#[cfg(feature = "gossipsub")]
use crate::swarm::handle::GossipHandle;
#[cfg(feature = "request-response")]
use crate::swarm::handle::ReqRespHandle;
use crate::{
    signer::ApplicationSigner,
    swarm::{self, P2P, P2PConfig, handle::CommandHandle},
    validator::{DefaultP2PValidator, Validator},
};

/// Only attempt to start tracing once
///
/// it was needed for supporting plain `cargo test`
pub(crate) fn init_tracing() {
    static INIT: Once = Once::new();

    INIT.call_once(|| {
        tracing_subscriber::registry()
            .with(EnvFilter::from_default_env())
            .with(fmt::layer().with_file(true).with_line_number(true))
            .init();
    });
}

/// Mock ApplicationSigner for testing that stores the actual keypair
#[derive(Debug, Clone)]
pub(crate) struct MockApplicationSigner {
    // Store the actual keypair that corresponds to the app public key
    app_keypair: Keypair,
}

impl MockApplicationSigner {
    pub(crate) const fn new(app_keypair: Keypair) -> Self {
        Self { app_keypair }
    }
}

impl ApplicationSigner for MockApplicationSigner {
    fn sign(
        &self,
        message: &[u8],
        _app_public_key: PublicKey,
    ) -> Result<[u8; 64], Box<dyn std::error::Error + Send + Sync>> {
        // Sign with the stored keypair
        let signature = self.app_keypair.sign(message)?;
        let sign_array: [u8; 64] = signature.try_into().unwrap();
        Ok(sign_array)
    }
}

pub(crate) struct User<
    S: ApplicationSigner = MockApplicationSigner,
    V: Validator = DefaultP2PValidator,
> {
    pub(crate) p2p: P2P<S, V>,
    #[cfg(feature = "gossipsub")]
    pub(crate) gossip: GossipHandle,
    #[cfg(feature = "request-response")]
    pub(crate) reqresp: ReqRespHandle,
    pub(crate) command: CommandHandle,
    pub(crate) app_keypair: Keypair,
    pub(crate) transport_keypair: Keypair,
}

impl<S: ApplicationSigner, V: Validator> User<S, V> {
    #[allow(clippy::too_many_arguments)]
    pub(crate) fn new(
        app_keypair: Keypair,
        transport_keypair: Keypair,
        connect_to: Vec<Multiaddr>,
        allowlist: Vec<PublicKey>,
        listening_addrs: Vec<Multiaddr>,
        cancel: CancellationToken,
        signer: S,
        validator: V,
    ) -> anyhow::Result<Self> {
        debug!(
            ?listening_addrs,
            "Creating new user with listening addresses"
        );

        let config = P2PConfig {
            app_public_key: app_keypair.public(),
            transport_keypair: transport_keypair.clone(),
            idle_connection_timeout: Duration::from_secs(30),
            max_retries: None,
            dial_timeout: None,
            general_timeout: None,
            connection_check_interval: None,
            listening_addrs,
            connect_to,
            #[cfg(feature = "kad")]
            kad_protocol_name: Some(KadProtocol::V1),
            #[cfg(feature = "request-response")]
            channel_timeout: None,
            #[cfg(feature = "gossipsub")]
            gossipsub_score_params: None,
            #[cfg(feature = "gossipsub")]
            gossipsub_score_thresholds: None,
            #[cfg(feature = "gossipsub")]
            gossip_event_buffer_size: None,
            command_buffer_size: None,
            #[cfg(feature = "request-response")]
            req_resp_event_buffer_size: None,
            #[cfg(feature = "gossipsub")]
            gossip_command_buffer_size: None,
        };

        // Determine transport type based on the first listening address
        let use_inmemory = config
            .listening_addrs
            .first()
            .map(|addr| addr.to_string().starts_with("/memory/"))
            .unwrap_or(false);

        let swarm = if use_inmemory {
            swarm::with_inmemory_transport(&config, signer.clone())?
        } else {
            swarm::with_default_transport(&config, signer.clone())?
        };

        #[cfg(feature = "request-response")]
        let (p2p, reqresp) = P2P::from_config(
            config,
            cancel,
            swarm,
            allowlist,
            #[cfg(feature = "gossipsub")]
            None,
            signer.clone(),
            Some(validator),
        )?;
        #[cfg(not(feature = "request-response"))]
        let p2p = P2P::from_config(
            config,
            cancel,
            swarm,
            allowlist,
            #[cfg(feature = "gossipsub")]
            None,
            signer,
            Some(validator),
        )?;
        #[cfg(feature = "gossipsub")]
        let gossip = p2p.new_gossip_handle();
        let command = p2p.new_command_handle();

        Ok(Self {
            p2p,
            #[cfg(feature = "gossipsub")]
            gossip,
            #[cfg(feature = "request-response")]
            reqresp,
            command,
            app_keypair,
            transport_keypair,
        })
    }
}

/// Auxiliary structure to control users from outside.
#[cfg_attr(not(feature = "gossipsub"), allow(dead_code))]
pub(crate) struct UserHandle {
    pub(crate) peer_id: PeerId,
    #[cfg(feature = "gossipsub")]
    pub(crate) gossip: GossipHandle,
    #[cfg(feature = "request-response")]
    pub(crate) reqresp: ReqRespHandle,
    pub(crate) command: CommandHandle,
    pub(crate) app_keypair: Keypair,
}

pub(crate) struct Setup {
    pub(crate) cancel: CancellationToken,
    pub(crate) user_handles: Vec<UserHandle>,
    pub(crate) tasks: TaskTracker,
}

pub(crate) struct SetupInitialData {
    pub(crate) app_keypairs: Vec<Keypair>,
    pub(crate) transport_keypairs: Vec<Keypair>,
    pub(crate) multiaddresses: Vec<libp2p::Multiaddr>,
}

impl Setup {
    /// Spawn `n` users that are connected "all-to-all" with handles to them, task tracker
    /// to stop control async tasks they are spawned in.
    pub(crate) async fn all_to_all(n: usize) -> anyhow::Result<Self> {
        let SetupInitialData {
            app_keypairs,
            transport_keypairs,
            multiaddresses,
        } = Self::setup_keys_ids_addrs_of_n_users(n);

        let cancel = CancellationToken::new();
        let mut users = Vec::new();

        for (idx, ((app_keypair, transport_keypair), addr)) in app_keypairs
            .iter()
            .zip(&transport_keypairs)
            .zip(&multiaddresses)
            .enumerate()
        {
            let mut other_addrs = multiaddresses.clone();
            other_addrs.remove(idx);
            let mut other_app_pk = app_keypairs
                .iter()
                .map(|kp| kp.public())
                .collect::<Vec<_>>();
            other_app_pk.remove(idx);

            let user = User::new(
                app_keypair.clone(),
                transport_keypair.clone(),
                other_addrs,
                other_app_pk,
                vec![addr.clone()],
                cancel.child_token(),
                MockApplicationSigner {
                    app_keypair: app_keypair.clone(),
                },
                DefaultP2PValidator,
            )?;

            users.push(user);
        }

        let (users, tasks) = Self::start_users(users).await;

        Ok(Self {
            cancel,
            tasks,
            user_handles: users,
        })
    }

    /// Spawn `n` users that are connected "all-to-all" with a new user's public key
    /// pre-included in their allowlist.
    #[cfg(feature = "gossipsub")]
    pub(crate) async fn all_to_all_with_new_user_allowlist(
        n: usize,
        new_user_app_keypair: &Keypair,
    ) -> anyhow::Result<Self> {
        let SetupInitialData {
            app_keypairs,
            transport_keypairs,
            peer_ids,
            multiaddresses,
        } = Self::setup_keys_ids_addrs_of_n_users(n);

        let cancel = CancellationToken::new();
        let mut users = Vec::new();

        for (idx, ((app_keypair, transport_keypair), addr)) in app_keypairs
            .iter()
            .zip(&transport_keypairs)
            .zip(&multiaddresses)
            .enumerate()
        {
            let mut other_addrs = multiaddresses.clone();
            other_addrs.remove(idx);
            let mut other_peerids = peer_ids.clone();
            other_peerids.remove(idx);

            let mut allowlist = app_keypairs
                .iter()
                .map(|kp| kp.public())
                .collect::<Vec<_>>();
            allowlist.remove(idx);
            allowlist.push(new_user_app_keypair.public());

            let user = User::new(
                app_keypair.clone(),
                transport_keypair.clone(),
                other_addrs,
                allowlist,
                vec![addr.clone()],
                cancel.child_token(),
                MockApplicationSigner {
                    app_keypair: app_keypair.clone(),
                },
                DefaultP2PValidator,
            )?;

            users.push(user);
        }

        let (users, tasks) = Self::start_users(users).await;

        Ok(Self {
            cancel,
            tasks,
            user_handles: users,
        })
    }

    /// Spawn `n` users that are connected "all-to-all" with a custom validator.
    #[cfg(feature = "gossipsub")]
    pub(crate) async fn all_to_all_with_custom_validator<V: Validator>(
        n: usize,
        validator: V,
    ) -> anyhow::Result<Self> {
        let SetupInitialData {
            app_keypairs,
            transport_keypairs,
            peer_ids,
            multiaddresses,
        } = Self::setup_keys_ids_addrs_of_n_users(n);

        let cancel = CancellationToken::new();
        let mut users = Vec::new();

        for (idx, ((app_keypair, transport_keypair), addr)) in app_keypairs
            .iter()
            .zip(&transport_keypairs)
            .zip(&multiaddresses)
            .enumerate()
        {
            let mut other_addrs = multiaddresses.clone();
            other_addrs.remove(idx);
            let mut other_peerids = peer_ids.clone();
            other_peerids.remove(idx);
            let mut other_app_pk = app_keypairs
                .iter()
                .map(|kp| kp.public())
                .collect::<Vec<_>>();
            other_app_pk.remove(idx);

            let user = User::new(
                app_keypair.clone(),
                transport_keypair.clone(),
                other_addrs,
                other_app_pk,
                vec![addr.clone()],
                cancel.child_token(),
                MockApplicationSigner {
                    app_keypair: app_keypair.clone(),
                },
                validator.clone(),
            )?;

            users.push(user);
        }

        let (users, tasks) = Self::start_users(users).await;

        Ok(Self {
            cancel,
            tasks,
            user_handles: users,
        })
    }

    /// Create `n` random keypairs, transport ids from them and sequential in-memory
    /// addresses.
    fn setup_keys_ids_addrs_of_n_users(n: usize) -> SetupInitialData {
        let app_keypairs = (0..n)
            .map(|_| Keypair::generate_ed25519())
            .collect::<Vec<_>>();

        let transport_keypairs = (0..n)
            .map(|_| Keypair::generate_ed25519())
            .collect::<Vec<_>>();

        debug!(
            "len(app_keypairs):{}, len(transport_keypairs):{}",
            app_keypairs.len(),
            transport_keypairs.len()
        );

        let multiaddresses = (1..(1 + u64::try_from(n).unwrap()))
            .map(|idx| build_multiaddr!(Memory(idx)))
            .collect::<Vec<_>>();

        SetupInitialData {
            app_keypairs,
            transport_keypairs,
            multiaddresses,
        }
    }

<<<<<<< HEAD
    /// Wait until all users established connections with other users,
    /// and then spawn [`P2P::listen`]s in separate tasks using [`TaskTracker`].
    async fn start_users(mut users: Vec<User>) -> (Vec<UserHandle>, TaskTracker) {
        trace!("waiting until all of them established connections and subscriptions");
=======
    /// Waits for all users to establish connections and subscriptions, then spawns their listen
    /// tasks. Returns user handles for communication and a task tracker for managing the
    /// spawned tasks.
    async fn start_users<S: ApplicationSigner, V: Validator>(
        mut users: Vec<User<S, V>>,
    ) -> (Vec<UserHandle>, TaskTracker) {
        // wait until all of them established connections and subscriptions
>>>>>>> b3b862c2
        join_all(
            users
                .iter_mut()
                .map(|op| op.p2p.establish_connections())
                .collect::<Vec<_>>(),
        )
        .await;

        let mut levers = Vec::new();
        let tasks = TaskTracker::new();
        for user in users {
            let peer_id = user.p2p.local_peer_id();
            trace!("Spawning task to listen for {peer_id}");
            tasks.spawn(user.p2p.listen());
            levers.push(UserHandle {
                #[cfg(feature = "gossipsub")]
                gossip: user.gossip,
                #[cfg(feature = "request-response")]
                reqresp: user.reqresp,
                command: user.command,
                peer_id,
                app_keypair: user.app_keypair,
            });
        }

        tasks.close();
        (levers, tasks)
    }
}<|MERGE_RESOLUTION|>--- conflicted
+++ resolved
@@ -259,7 +259,6 @@
         let SetupInitialData {
             app_keypairs,
             transport_keypairs,
-            peer_ids,
             multiaddresses,
         } = Self::setup_keys_ids_addrs_of_n_users(n);
 
@@ -274,8 +273,6 @@
         {
             let mut other_addrs = multiaddresses.clone();
             other_addrs.remove(idx);
-            let mut other_peerids = peer_ids.clone();
-            other_peerids.remove(idx);
 
             let mut allowlist = app_keypairs
                 .iter()
@@ -318,7 +315,6 @@
         let SetupInitialData {
             app_keypairs,
             transport_keypairs,
-            peer_ids,
             multiaddresses,
         } = Self::setup_keys_ids_addrs_of_n_users(n);
 
@@ -333,8 +329,6 @@
         {
             let mut other_addrs = multiaddresses.clone();
             other_addrs.remove(idx);
-            let mut other_peerids = peer_ids.clone();
-            other_peerids.remove(idx);
             let mut other_app_pk = app_keypairs
                 .iter()
                 .map(|kp| kp.public())
@@ -394,12 +388,6 @@
         }
     }
 
-<<<<<<< HEAD
-    /// Wait until all users established connections with other users,
-    /// and then spawn [`P2P::listen`]s in separate tasks using [`TaskTracker`].
-    async fn start_users(mut users: Vec<User>) -> (Vec<UserHandle>, TaskTracker) {
-        trace!("waiting until all of them established connections and subscriptions");
-=======
     /// Waits for all users to establish connections and subscriptions, then spawns their listen
     /// tasks. Returns user handles for communication and a task tracker for managing the
     /// spawned tasks.
@@ -407,7 +395,6 @@
         mut users: Vec<User<S, V>>,
     ) -> (Vec<UserHandle>, TaskTracker) {
         // wait until all of them established connections and subscriptions
->>>>>>> b3b862c2
         join_all(
             users
                 .iter_mut()
