--- conflicted
+++ resolved
@@ -6,17 +6,11 @@
 use tokio::time::sleep;
 use tracing_test::traced_test;
 
-<<<<<<< HEAD
 use super::common::{MULTIADDR_MEMORY_ID_OFFSET_GOSSIP_BASIC, Setup};
-use crate::{commands::Command, events::GossipEvent};
-=======
-use super::common::Setup;
 use crate::{commands::Command, events::GossipEvent, tests::common::init_tracing};
->>>>>>> 7c59388c
 
 /// Tests the gossip protocol in an all to all connected network with multiple IDs.
 #[tokio::test(flavor = "multi_thread", worker_threads = 3)]
-#[traced_test]
 async fn gossip_basic() -> anyhow::Result<()> {
     init_tracing();
     const USERS_NUM: usize = 2;
