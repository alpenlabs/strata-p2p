//! Request-response tests

<<<<<<< HEAD
use std::time::Duration;

use anyhow::bail;
use tokio::time::sleep;
use tracing_test::traced_test;

use super::common::Setup;
use crate::{
    commands::Command, events::Event,
    tests::common::MULTIADDR_MEMORY_ID_OFFSET_REQUEST_RESPONSE_BASIC,
};
=======
use tracing::info;

use super::common::Setup;
use crate::{commands::Command, events::ReqRespEvent};
>>>>>>> 13be5bac

#[tokio::test(flavor = "multi_thread", worker_threads = 3)]
<<<<<<< HEAD
#[traced_test]
async fn request_response_basic() -> anyhow::Result<()> {
    const USERS_NUM: usize = 2;

=======
async fn test_reqresp_basic() -> anyhow::Result<()> {
>>>>>>> 13be5bac
    let Setup {
        cancel,
        mut user_handles,
        tasks,
<<<<<<< HEAD
    } = Setup::all_to_all(USERS_NUM, MULTIADDR_MEMORY_ID_OFFSET_REQUEST_RESPONSE_BASIC).await?;

    let _ = sleep(Duration::from_secs(1)).await;
=======
    } = Setup::all_to_all(2).await?;
>>>>>>> 13be5bac

    let req_msg = b"request from node1".to_vec();
    let resp_msg = b"response from node2".to_vec();
    user_handles[0]
        .command
        .send_command(Command::RequestMessage {
            peer_id: user_handles[1].peer_id,
            data: req_msg.clone(),
        })
        .await;
    info!("Node 1 sent request to Node 2");

    match user_handles[1].reqresp.next_event().await.unwrap() {
        ReqRespEvent::ReceivedRequest(data, channel) => {
            info!(?data, "Node 2 received request");
            assert_eq!(data, req_msg, "Node 2 did not receive the correct request");
            let _ = channel.send(resp_msg.clone());
            info!("Node 2 sent response");
        }
        _ => unreachable!("Node 2 did not receive a request"),
    }

<<<<<<< HEAD
    match user_handles[1].handle.next_event().await {
        Ok(event) => match event {
            Event::ReceivedMessage(_data) => {
                bail!(
                    "Something is insanely wrong: it got a gossipsub's message when it should have got a request from Request-response protocol.",
                );
            }
            Event::ReceivedRequest(data) => {
                assert_eq!(
                    String::from_utf8(data),
                    String::from_utf8(Vec::<u8>::from("Hello, it's a request..."))
                );
            }
        },
        Err(e) => bail!("Something is wrong: {e}"),
=======
    match user_handles[0].reqresp.next_event().await.unwrap() {
        ReqRespEvent::ReceivedResponse(resp) => {
            info!(?resp, "Node 1 received response");
            assert_eq!(
                resp, resp_msg,
                "Node 1 did not receive the correct response",
            );
        }
        _ => unreachable!("Node 1 did not receive a response"),
>>>>>>> 13be5bac
    }

    cancel.cancel();
    tasks.wait().await;

    Ok(())
}<|MERGE_RESOLUTION|>--- conflicted
+++ resolved
@@ -1,6 +1,5 @@
 //! Request-response tests
 
-<<<<<<< HEAD
 use std::time::Duration;
 
 use anyhow::bail;
@@ -9,36 +8,23 @@
 
 use super::common::Setup;
 use crate::{
-    commands::Command, events::Event,
+    commands::Command, events::ReqRespEvent
     tests::common::MULTIADDR_MEMORY_ID_OFFSET_REQUEST_RESPONSE_BASIC,
 };
-=======
 use tracing::info;
 
-use super::common::Setup;
-use crate::{commands::Command, events::ReqRespEvent};
->>>>>>> 13be5bac
+use crate::{commands::Command, };
 
 #[tokio::test(flavor = "multi_thread", worker_threads = 3)]
-<<<<<<< HEAD
 #[traced_test]
-async fn request_response_basic() -> anyhow::Result<()> {
-    const USERS_NUM: usize = 2;
-
-=======
 async fn test_reqresp_basic() -> anyhow::Result<()> {
->>>>>>> 13be5bac
     let Setup {
         cancel,
         mut user_handles,
         tasks,
-<<<<<<< HEAD
     } = Setup::all_to_all(USERS_NUM, MULTIADDR_MEMORY_ID_OFFSET_REQUEST_RESPONSE_BASIC).await?;
 
     let _ = sleep(Duration::from_secs(1)).await;
-=======
-    } = Setup::all_to_all(2).await?;
->>>>>>> 13be5bac
 
     let req_msg = b"request from node1".to_vec();
     let resp_msg = b"response from node2".to_vec();
@@ -61,23 +47,6 @@
         _ => unreachable!("Node 2 did not receive a request"),
     }
 
-<<<<<<< HEAD
-    match user_handles[1].handle.next_event().await {
-        Ok(event) => match event {
-            Event::ReceivedMessage(_data) => {
-                bail!(
-                    "Something is insanely wrong: it got a gossipsub's message when it should have got a request from Request-response protocol.",
-                );
-            }
-            Event::ReceivedRequest(data) => {
-                assert_eq!(
-                    String::from_utf8(data),
-                    String::from_utf8(Vec::<u8>::from("Hello, it's a request..."))
-                );
-            }
-        },
-        Err(e) => bail!("Something is wrong: {e}"),
-=======
     match user_handles[0].reqresp.next_event().await.unwrap() {
         ReqRespEvent::ReceivedResponse(resp) => {
             info!(?resp, "Node 1 received response");
@@ -87,7 +56,6 @@
             );
         }
         _ => unreachable!("Node 1 did not receive a response"),
->>>>>>> 13be5bac
     }
 
     cancel.cancel();
