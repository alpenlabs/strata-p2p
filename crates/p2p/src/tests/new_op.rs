--- conflicted
+++ resolved
@@ -5,31 +5,17 @@
 use libp2p::{Multiaddr, build_multiaddr, identity::Keypair};
 use tokio::{sync::oneshot::channel, time::sleep};
 use tracing::{debug, info};
-<<<<<<< HEAD
-use tracing_test::traced_test;
-=======
->>>>>>> 7c59388c
 
 use super::common::Setup;
 use crate::{
     commands::{Command, ConnectToPeerCommand, QueryP2PStateCommand},
     events::GossipEvent,
-<<<<<<< HEAD
-    tests::common::{MULTIADDR_MEMORY_ID_OFFSET_GOSSIP_NEW_USER, User},
-=======
-    tests::common::{MockApplicationSigner, User, init_tracing},
->>>>>>> 7c59388c
+    tests::common::{MULTIADDR_MEMORY_ID_OFFSET_GOSSIP_NEW_USER, MockApplicationSigner, User, init_tracing},
 };
 
 /// Tests sending a gossipsub message from a new user to all existing users.
 
 #[tokio::test(flavor = "multi_thread", worker_threads = 1)]
-<<<<<<< HEAD
-#[traced_test]
-async fn gossip_new_user() -> anyhow::Result<()> {
-    const USERS_NUM: usize = 9;
-
-=======
 #[ignore = "Because filtering in another PR"]
 async fn gossip_new_user() -> anyhow::Result<()> {
     init_tracing();
@@ -38,18 +24,13 @@
     // Generate a keypair for the new user
     let new_user_app_keypair = Keypair::generate_ed25519();
 
->>>>>>> 7c59388c
     info!(users = USERS_NUM, "Setting up users in all-to-all topology");
     // Create the original users with allowlist containing the new user
     let Setup {
         mut user_handles,
         cancel,
         tasks,
-<<<<<<< HEAD
     } = Setup::all_to_all(USERS_NUM, MULTIADDR_MEMORY_ID_OFFSET_GOSSIP_NEW_USER).await?;
-=======
-    } = Setup::all_to_all(USERS_NUM).await?;
->>>>>>> 7c59388c
 
     // Get connection addresses of old users for the new user to connect to.
     info!("Getting listening addresses for new user");
@@ -76,21 +57,12 @@
     let new_user_keypair = Keypair::generate_ed25519();
 
     // Create new user with all necessary information
-<<<<<<< HEAD
-    info!(
-        %local_addr, peer_id = %new_user_keypair.public().to_peer_id(), "Creating new user"
-    );
-    let mut new_user = User::new(
-        new_user_keypair.clone(),
-        Vec::new(), // doesn't know other nodes
-=======
     info!(%local_addr, "Creating new user to listen");
     let new_user_transport_keypair = Keypair::generate_ed25519();
     let mut new_user = User::new(
         new_user_app_keypair.clone(),
         new_user_transport_keypair.clone(),
         connect_addrs.clone(), // Connect directly to existing users
->>>>>>> 7c59388c
         local_addr.clone(),
         Vec::new(),
         cancel.child_token(),
@@ -112,51 +84,9 @@
     // Create a separate listening address for the new user
     let local_addr2 = build_multiaddr!(Memory(88888889_u64));
 
-    // Generate a keypair for the new user
-    let new_user2_keypair = Keypair::generate_ed25519();
-
-    // Create new user with all necessary information
-    info!(
-        "Creating second new user to listen at {} peer_id: {}",
-        local_addr2,
-        new_user2_keypair.public().to_peer_id()
-    );
-    let mut new_user2 = User::new(
-        new_user2_keypair.clone(),
-        Vec::new(), // doesn't know other nodes
-        local_addr2.clone(),
-        cancel.child_token(),
-    )
-    .unwrap();
-
-    // Run the second new user in a separate task - this call will handle connections
-    tasks.spawn(async move {
-        // This will attempt to establish the connections to other users and subscribe to a topic
-        info!("Second new user is establishing connections");
-        new_user2.p2p.establish_connections().await;
-        info!("Second new user connections established");
-
-        // This will start listening for messages
-        new_user2.p2p.listen().await;
-    });
-
-<<<<<<< HEAD
-    // Ask the old users to the first new one
-    for (index, addr) in connect_addrs.iter().enumerate() {
-        info!(
-            index,
-            addr = %addr,
-            old_peer = %user_handles[index].peer_id,
-            new_peer = %new_user.kp.public().to_peer_id(),
-            "Old user connecting to new user"
-        );
-        user_handles[index]
-            .command
-=======
     // Connect the old users to the new one
     for user in user_handles.iter().take(connect_addrs.len()) {
         user.command
->>>>>>> 7c59388c
             .send_command(Command::ConnectToPeer(ConnectToPeerCommand {
                 peer_id: new_user.transport_keypair.public().to_peer_id(),
                 peer_addr: local_addr.clone(),
