--- conflicted
+++ resolved
@@ -40,7 +40,6 @@
 #[cfg(feature = "mem-conn-limits-rel")]
 pub(crate) mod mem_rel_conn_limits;
 
-<<<<<<< HEAD
 #[cfg(feature = "kad")]
 pub(crate) mod find_multiaddr;
 
@@ -49,7 +48,6 @@
     not(any(feature = "byos", feature = "gossipsub", feature = "request-response"))
 ))]
 pub(crate) mod kad_invalid_record;
-=======
+
 #[cfg(any(feature = "gossipsub", feature = "request-response", feature = "byos"))]
-pub(crate) mod protocol_support_minimal;
->>>>>>> e924710e
+pub(crate) mod protocol_support_minimal;