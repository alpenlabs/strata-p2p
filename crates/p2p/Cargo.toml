[package]
name = "strata-p2p"
version.workspace = true
edition.workspace = true

[features]
<<<<<<< HEAD
default = ["request-response", "kademlia"]
request-response = []
kademlia = []
=======
default = ["request-response", "quic", "gossipsub"]
request-response = ["libp2p/request-response"]
quic = ["libp2p/quic"]
gossipsub = ["libp2p/gossipsub"]
>>>>>>> e2b3f47c

[lints]
workspace = true

[dependencies]
asynchronous-codec.workspace = true
crossbeam-deque.workspace = true
dashmap.workspace = true
futures.workspace = true
libp2p = { workspace = true, features = [
  "noise",
  "tcp",
  "tokio",
  "ed25519",
  "macros",
  "yamux",
  "identify",
  "kad",
] }
serde.workspace = true
serde_json.workspace = true
thiserror.workspace = true
tokio = { workspace = true, features = ["macros", "time"] }
tokio-util.workspace = true
tracing.workspace = true


[dev-dependencies]
anyhow = "1.0.95"
rand = "0.9.1"
tokio = { workspace = true, features = ["rt", "rt-multi-thread"] }
tokio-util.workspace = true
tracing-subscriber.workspace = true<|MERGE_RESOLUTION|>--- conflicted
+++ resolved
@@ -4,16 +4,11 @@
 edition.workspace = true
 
 [features]
-<<<<<<< HEAD
-default = ["request-response", "kademlia"]
-request-response = []
-kademlia = []
-=======
-default = ["request-response", "quic", "gossipsub"]
+default = ["request-response", "quic", "gossipsub", "kademlia"]
 request-response = ["libp2p/request-response"]
 quic = ["libp2p/quic"]
 gossipsub = ["libp2p/gossipsub"]
->>>>>>> e2b3f47c
+kademlia = []
 
 [lints]
 workspace = true
