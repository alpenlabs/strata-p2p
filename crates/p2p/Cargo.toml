[package]
name = "strata-p2p"
version.workspace = true
edition.workspace = true

[features]
default = ["request-response"]
request-response = []

[lints]
workspace = true

[dependencies]
asynchronous-codec.workspace = true
libp2p = { workspace = true, features = [
  "noise",
  "gossipsub",
  "tcp",
  "request-response",
  "tokio",
  "ed25519",
  "macros",
  "yamux",
  "identify",
  "kad",
] }
futures.workspace = true
thiserror.workspace = true
tokio = { workspace = true, features = ["macros", "time"] }
tokio-util.workspace = true
tracing.workspace = true
serde.workspace = true
serde_json.workspace = true

[dev-dependencies]
anyhow = "1.0.95"
tokio = { workspace = true, features = ["rt", "rt-multi-thread"] }
tokio-util.workspace = true
<<<<<<< HEAD
anyhow = "1.0.95"
tracing-test = "0.2.5"
=======
tracing-subscriber.workspace = true
rand = "0.9.1"
>>>>>>> 7c59388c
<|MERGE_RESOLUTION|>--- conflicted
+++ resolved
@@ -36,10 +36,4 @@
 anyhow = "1.0.95"
 tokio = { workspace = true, features = ["rt", "rt-multi-thread"] }
 tokio-util.workspace = true
-<<<<<<< HEAD
-anyhow = "1.0.95"
-tracing-test = "0.2.5"
-=======
-tracing-subscriber.workspace = true
-rand = "0.9.1"
->>>>>>> 7c59388c
+tracing-subscriber.workspace = true