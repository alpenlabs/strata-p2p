--- conflicted
+++ resolved
@@ -4,9 +4,6 @@
 edition.workspace = true
 
 [features]
-<<<<<<< HEAD
-default = ["quic", "request-response", "gossipsub", "mem-conn-limits-abs", "mem-conn-limits-rel"]
-=======
 default = [
   "quic",
   "request-response",
@@ -14,7 +11,6 @@
   "mem-conn-limits-abs",
   "mem-conn-limits-rel",
 ]
->>>>>>> 7b88550d
 kad = ["libp2p/kad"]
 byos = ["dep:asynchronous-codec", "flexbuffers", "serde", "bytes"]
 gossipsub = ["libp2p/gossipsub", "flexbuffers", "serde"]
